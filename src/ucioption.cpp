--- conflicted
+++ resolved
@@ -41,19 +41,14 @@
 void on_logger(const Option& o) { start_logger(o); }
 void on_threads(const Option& o) { Threads.set(size_t(o)); }
 void on_tb_path(const Option& o) { Tablebases::init(o); }
-<<<<<<< HEAD
-void on_use_NNUE(const Option& ) { Eval::init_NNUE(); }
-void on_eval_file(const Option& ) { Eval::init_NNUE(); }
+void on_use_NNUE(const Option& ) { Eval::NNUE::init(); }
+void on_eval_file(const Option& ) { Eval::NNUE::init(); }
 void on_prune_at_shallow_depth(const Option& o) {
     Search::prune_at_shallow_depth = o;
 }
 void on_enable_transposition_table(const Option& o) {
     TranspositionTable::enable_transposition_table = o;
 }
-=======
-void on_use_NNUE(const Option& ) { Eval::NNUE::init(); }
-void on_eval_file(const Option& ) { Eval::NNUE::init(); }
->>>>>>> 9a64e737
 
 /// Our case insensitive less() function as required by UCI protocol
 bool CaseInsensitiveLess::operator() (const string& s1, const string& s2) const {
