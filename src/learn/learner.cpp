﻿// learning routines
//
// 1) Automatic generation of game records
// → "gensfen" command
// 2) Learning evaluation function parameters from the generated game record
// → "learn" command
// → Shuffle in the teacher phase is also an extension of this command.
// Example) "learn shuffle"
// 3) Automatic generation of fixed traces
// → "makebook think" command
// → implemented in extra/book/book.cpp
// 4) Post-station automatic review mode
// → I will not be involved in the engine because it is a problem that the GUI should assist.
// etc..

#if defined(EVAL_LEARN)

#include <chrono>
#include <filesystem>
#include <random>
#include <regex>

#include "learn.h"
#include "multi_think.h"
#include "../uci.h"
#include "../syzygy/tbprobe.h"

// evaluate header for learning
#include "../eval/evaluate_common.h"

// ----------------------
// constant string based on the settings
// ----------------------

// Character string according to update formula. (Output for debugging.)
// Implemented various update expressions, but concluded that AdaGrad is the best in terms of speed and memory.
#if defined(ADA_GRAD_UPDATE)
#define LEARN_UPDATE "AdaGrad"
#elif defined(SGD_UPDATE)
#define LEARN_UPDATE "SGD"
#endif

#if defined(LOSS_FUNCTION_IS_WINNING_PERCENTAGE)
#define LOSS_FUNCTION "WINNING_PERCENTAGE"
#elif defined(LOSS_FUNCTION_IS_CROSS_ENTOROPY)
#define LOSS_FUNCTION "CROSS_ENTOROPY"
#elif defined(LOSS_FUNCTION_IS_CROSS_ENTOROPY_FOR_VALUE)
#define LOSS_FUNCTION "CROSS_ENTOROPY_FOR_VALUE"
#elif defined(LOSS_FUNCTION_IS_ELMO_METHOD)
#define LOSS_FUNCTION "ELMO_METHOD(WCSC27)"
#endif

// -----------------------------------
// Below, the implementation section.
// -----------------------------------

#include <sstream>
#include <fstream>
#include <unordered_set>
#include <iomanip>
#include <list>
#include <cmath>	// std::exp(),std::pow(),std::log()
#include <cstring>	// memcpy()

#if defined (_OPENMP)
#include <omp.h>
#endif

#if defined(_MSC_VER)
// The C++ filesystem cannot be used unless it is C++17 or later or MSVC.
// I tried to use windows.h, but with g++ of msys2 I can not get the files in the folder well.
// Use dirent.h because there is no help for it.
#include <filesystem>
#elif defined(__GNUC__)
#include <dirent.h>
#endif

#include "../misc.h"
#include "../thread.h"
#include "../position.h"
//#include "../extra/book/book.h"
#include "../tt.h"
#include "multi_think.h"

#if defined(EVAL_NNUE)
#include "../nnue/evaluate_nnue_learner.h"
#include <shared_mutex>
#endif

using namespace std;

//// This is defined in the search section.
//extern Book::BookMoveSelector book;

// Addition and subtraction definition for atomic<T>
// Aligned with atomicAdd() in Apery/learner.hpp.
template <typename T>
T operator += (std::atomic<T>& x, const T rhs)
{
	T old = x.load(std::memory_order_consume);
	// It is allowed that the value is rewritten from other thread at this timing.
	// The idea that the value is not destroyed is good.
	T desired = old + rhs;
	while (!x.compare_exchange_weak(old, desired, std::memory_order_release, std::memory_order_consume))
		desired = old + rhs;
	return desired;
}
template <typename T>
T operator -= (std::atomic<T>& x, const T rhs) { return x += -rhs; }

namespace Learner
{

// Phase array: PSVector stands for packed sfen vector.
typedef std::vector<PackedSfenValue> PSVector;

bool write_out_draw_game_in_training_data_generation = false;
bool use_draw_games_in_training = false;
bool use_draw_games_in_validation = false;
bool skip_duplicated_positions_in_training = true;
bool detect_draw_by_consecutive_low_score = false;
bool detect_draw_by_insufficient_mating_material = false;
// 1.0 / PawnValueEg / 4.0 * log(10.0)
double winning_probability_coefficient = 0.00276753015984861260098316280611;
// Score scale factors.  ex) If we set src_score_min_value = 0.0,
// src_score_max_value = 1.0, dest_score_min_value = 0.0,
// dest_score_max_value = 10000.0, [0.0, 1.0] will be scaled to [0, 10000].
double src_score_min_value = 0.0;
double src_score_max_value = 1.0;
double dest_score_min_value = 0.0;
double dest_score_max_value = 1.0;

// -----------------------------------
// write phase file
// -----------------------------------

// Helper class for exporting Sfen
struct SfenWriter
{
		// File name to write and number of threads to create
	SfenWriter(string filename, int thread_num)
	{
		sfen_buffers_pool.reserve((size_t)thread_num * 10);
		sfen_buffers.resize(thread_num);

		// When performing additional learning, the quality of the teacher generated after learning the evaluation function does not change much and I want to earn more teacher positions.
		// Since it is preferable that old teachers also use it, it has such a specification.
		fs.open(filename, ios::out | ios::binary | ios::app);
		filename_ = filename;

		finished = false;
	}

	~SfenWriter()
	{
		finished = true;
		file_worker_thread.join();
		fs.close();

		// all buffers should be empty since file_worker_thread has written all..
		for (auto p : sfen_buffers) { assert(p == nullptr); }
		assert(sfen_buffers_pool.empty());
	}

	// For each thread, flush the file by this number of phases.
	const size_t SFEN_WRITE_SIZE = 5000;

	// write one by pairing the phase and evaluation value (in packed sfen format)
	void write(size_t thread_id, const PackedSfenValue& psv)
	{
		// We have a buffer for each thread and add it there.
		// If the buffer overflows, write it to a file.

		// This buffer is prepared for each thread.
		auto& buf = sfen_buffers[thread_id];

		// Secure since there is no buf at the first time and immediately after writing the thread buffer.
		if (!buf)
		{
			buf = new PSVector();
			buf->reserve(SFEN_WRITE_SIZE);
		}

		// It is prepared for each thread, so one thread does not call this write() function at the same time.
		// There is no need to exclude at this point.
		buf->push_back(psv);

		if (buf->size() >= SFEN_WRITE_SIZE)
		{
			// If you load it in sfen_buffers_pool, the worker will do the rest.

			// Mutex lock is required when changing the contents of sfen_buffers_pool.
			std::unique_lock<std::mutex> lk(mutex);
			sfen_buffers_pool.push_back(buf);

			buf = nullptr;
			// If you set buf == nullptr, the buffer will be allocated the next time this function is called.
		}
	}

	// Move what remains in the buffer for your thread to a buffer for writing to a file.
	void finalize(size_t thread_id)
	{
		std::unique_lock<std::mutex> lk(mutex);

		auto& buf = sfen_buffers[thread_id];

		// There is a case that buf==nullptr, so that check is necessary.
		if (buf && buf->size() != 0)
			sfen_buffers_pool.push_back(buf);

		buf = nullptr;
	}

	// Start the write_worker thread.
	void start_file_write_worker()
	{
		file_worker_thread = std::thread([&] { this->file_write_worker(); });
	}

	// Dedicated thread to write to file
	void file_write_worker()
	{
		auto output_status = [&]()
		{
			// also output the current time
			sync_cout << endl << sfen_write_count << " sfens , at " << now_string() << sync_endl;

			// This is enough for flush().
			fs.flush();
		};

		while (!finished || sfen_buffers_pool.size())
		{
			vector<PSVector*> buffers;
			{
				std::unique_lock<std::mutex> lk(mutex);

				// copy the whole
				buffers = sfen_buffers_pool;
				sfen_buffers_pool.clear();
			}

			// sleep() if you didn't get anything
			if (!buffers.size())
				sleep(100);
			else
			{
				for (auto ptr : buffers)
				{
					fs.write((const char*)&((*ptr)[0]), sizeof(PackedSfenValue) * ptr->size());

					sfen_write_count += ptr->size();

#if 1
					// Add the processed number here, and if it exceeds save_every, change the file name and reset this counter.
					save_every_counter += ptr->size();
					if (save_every_counter >= save_every)
					{
						save_every_counter = 0;
						// Change the file name.

						fs.close();

						// Sequential number attached to the file
						int n = (int)(sfen_write_count / save_every);
						// Rename the file and open it again. Add ios::app in consideration of overwriting. (Depending on the operation, it may not be necessary.)
						string filename = filename_ + "_" + std::to_string(n);
						fs.open(filename, ios::out | ios::binary | ios::app);
						cout << endl << "output sfen file = " << filename << endl;
					}
#endif

					// Output'.' every time when writing a game record.
					std::cout << ".";

					// Output the number of phases processed every 40 times
					// Finally, the remainder of the teacher phase of each thread is written out, so halfway numbers are displayed, but is it okay?
					// If you overuse the threads to the maximum number of logical cores, the console will be clogged, so it may be a little more loose.
					if ((++time_stamp_count % 40) == 0)
						output_status();

					// Since this memory is unnecessary, release it at this timing.
					delete ptr;
				}
			}
		}

		// Output the time stamp again before the end.
		output_status();
	}

	// Change the file name in this unit.
	uint64_t save_every = UINT64_MAX;

private:

	fstream fs;

	// File name passed in the constructor
	std::string filename_;

	// Add the processed number here, and if it exceeds save_every, change the file name and reset this counter.
	uint64_t save_every_counter = 0;

	// thread to write to the file
	std::thread file_worker_thread;
	// Flag that all threads have finished
	atomic<bool> finished;

	// Counter for time stamp output
	uint64_t time_stamp_count = 0;

	// buffer before writing to file
	// sfen_buffers is the buffer for each thread
	// sfen_buffers_pool is a buffer for writing.
	// After loading the phase in the former buffer by SFEN_WRITE_SIZE, transfer it to the latter.
	std::vector<PSVector*> sfen_buffers;
	std::vector<PSVector*> sfen_buffers_pool;

	// Mutex required to access sfen_buffers_pool
	std::mutex mutex;

	// number of written phases
	uint64_t sfen_write_count = 0;
};

// -----------------------------------
// worker that creates the game record (for each thread)
// -----------------------------------

// Class to generate sfen with multiple threads
struct MultiThinkGenSfen : public MultiThink
{
	MultiThinkGenSfen(int search_depth_, int search_depth2_, SfenWriter& sw_)
		: search_depth(search_depth_), search_depth2(search_depth2_), sw(sw_)
	{
		hash.resize(GENSFEN_HASH_SIZE);

		// Output for confirmation if the same random seed is not drawn when parallelizing and gensfening the PC.
		std::cout << prng << std::endl;
	}

	virtual void thread_worker(size_t thread_id);
	void start_file_write_worker() { sw.start_file_write_worker(); }

	// search_depth = search depth for normal search
	int search_depth;
	int search_depth2;

	// Number of the nodes to be searched.
	// 0 represents no limits.
	uint64_t nodes;

	// Upper limit of evaluation value of generated situation
	int eval_limit;

	// minimum ply with random move
	int random_move_minply;
	// maximum ply with random move
	int random_move_maxply;
	// Number of random moves in one station
	int random_move_count;
	// Move balls with a probability of 1/N when randomly moving like Apery.
	// When you move the ball again, there is a 1/N chance that it will randomly move once in the opponent's number.
	// Apery has N=2. Specifying 0 here disables this function.
	int random_move_like_apery;

	// For when using multi pv instead of random move.
	// random_multi_pv is the number of candidates for MultiPV.
	// When adopting the move of the candidate move, the difference between the evaluation value of the move of the 1st place and the evaluation value of the move of the Nth place is
	// Must be in the range random_multi_pv_diff.
	// random_multi_pv_depth is the search depth for MultiPV.
	int random_multi_pv;
	int random_multi_pv_diff;
	int random_multi_pv_depth;

	// The minimum and maximum ply (number of steps from the initial phase) of the phase to write out.
	int write_minply;
	int write_maxply;

	// sfen exporter
	SfenWriter& sw;

	// hash to limit the export of the same phase
	// It must be 2**N because it will be used as the mask to calculate hash_index.
	static const uint64_t GENSFEN_HASH_SIZE = 64 * 1024 * 1024;

	vector<Key> hash; // 64MB*sizeof(HASH_KEY) = 512MB
};

//  thread_id    = 0..Threads.size()-1
void MultiThinkGenSfen::thread_worker(size_t thread_id)
{
	// For the time being, it will be treated as a draw at the maximum number of steps to write.
	const int MAX_PLY2 = write_maxply;

	//Maximum StateInfo + Search PV to advance to leaf buffer
	std::vector<StateInfo,AlignedAllocator<StateInfo>> states(MAX_PLY2 + MAX_PLY /* == search_depth + α */);
	StateInfo si;

	// This move. Use this move to advance the stage.
	Move m = MOVE_NONE;

	// end flag
	bool quit = false;

	// Variables for draw adjudication.
	// Todo: Make this as an option.
	int adj_draw_ply = 80; // start the adjudication when ply reaches this value
	int adj_draw_cnt = 8;  // 4 move scores for each side have to be checked
	int adj_draw_score = 0;  // move score in CP

	// repeat until the specified number of times
	while (!quit)
	{
		// It is necessary to set a dependent thread for Position.
		// When parallelizing, Threads (since this is a vector<Thread*>,
		// Do the same for up to Threads[0]...Threads[thread_num-1].
		auto th = Threads[thread_id];

		auto& pos = th->rootPos;
    pos.set(StartFEN, false, &si, th);

    // Test cod for Packed SFEN.
    //{
    //  PackedSfen packed_sfen;
    //  pos.sfen_pack(packed_sfen);
    //  std::cout << pos << std::endl;
    //  pos.set_from_packed_sfen(packed_sfen, &si, th);
    //  std::string actual = pos.fen();
    //  assert(actual == StartFEN);
    //}

		// Refer to the members of BookMoveSelector defined in the search section.
		//auto& book = ::book;

		// Save the situation for one station, and write it out including the winning and losing at the end.
		// The function to write is flush_psv() below this.
		PSVector a_psv;
		a_psv.reserve(MAX_PLY2 + MAX_PLY);

		// Write out the phases loaded in a_psv to a file.
		// lastTurnIsWin: win/loss in the next phase after the final phase in a_psv
		// 1 when winning. -1 when losing. Pass 0 for a draw.
		// Return value: true if the specified number of phases has already been reached and the process ends.
		auto flush_psv = [&](int8_t lastTurnIsWin)
		{
			int8_t isWin = lastTurnIsWin;

			// From the final stage (one step before) to the first stage, give information on the outcome of the game for each stage.
			// The phases stored in a_psv are assumed to be continuous (in order).
			for (auto it = a_psv.rbegin(); it != a_psv.rend(); ++it)
			{
				// If isWin == 0 (draw), multiply by -1 and it will remain 0 (draw)
				isWin = - isWin;
				it->game_result = isWin;

				// When I tried to write out the phase, it reached the specified number of times.
				// Because the counter is added in get_next_loop_count()
				// If you don't call this when the phase is output, the counter goes crazy.
				auto loop_count = get_next_loop_count();
				if (loop_count == UINT64_MAX)
				{
					// Set the end flag.
					quit = true;
					return;
				}

				// Write out one aspect.
				sw.write(thread_id, *it);

#if 0
				pos.set_from_packed_sfen(it->sfen);
				cout << pos << "Win : " << it->isWin << " , " << it->score << endl;
#endif
			}
		};

		// ply flag for whether or not to randomly move by eyes
		vector<bool> random_move_flag;
		{
			// If you want to add a random move, random_move_maxply be sure to enter random_move_count times before the first move.
			// I want you to disperse so much.
			// I'm not sure how best it is. Experimenting under various conditions.

			// Make an array like a[0] = 0 ,a[1] = 1, ...
			// Fisher-Yates shuffle and take out the first N items.
			// Actually, I only want N pieces, so I only need to shuffle the first N pieces with Fisher-Yates.

			vector<int> a;
			a.reserve((size_t)random_move_maxply);

			// random_move_minply ,random_move_maxply is specified by 1 origin,
			// Note that we are handling 0 origin here.
			for (int i = std::max(random_move_minply - 1 , 0) ; i < random_move_maxply; ++i)
				a.push_back(i);

			// In case of Apery random move, insert() may be called random_move_count times.
			// Reserve only the size considering it.
			random_move_flag.resize((size_t)random_move_maxply + random_move_count);

			// A random move that exceeds the size() of a[] cannot be applied, so limit it.
			for (int i = 0 ; i < std::min(random_move_count, (int)a.size()) ; ++i)
			{
				swap(a[i], a[prng.rand((uint64_t)a.size() - i) + i]);
				random_move_flag[a[i]] = true;
			}
		}

		// A counter that keeps track of the number of random moves
		// When random_move_minply == -1, random moves are performed continuously, so use it at this time.
		int random_move_c = 0;

		// Save history of move scores for adjudication
		vector<int> move_hist_scores;

		// ply: steps from the initial stage
		for (int ply = 0; ; ++ply)
		{
			//cout << pos << endl;

			// Current search depth
			// Goto will fly, so declare it first.
			int depth = search_depth + (int)prng.rand(search_depth2 - search_depth + 1);

			// has it reached the length
			if (ply >= MAX_PLY2)
			{
				if (write_out_draw_game_in_training_data_generation) {
				// Write out as win/loss = draw.
				// This way it is harder to allow the opponent to enter the ball when I enter (may)
				flush_psv(0);
				}
				break;
			}

      if (pos.is_draw(ply)) {
		  if (write_out_draw_game_in_training_data_generation) {
			  // Write if draw.
			  flush_psv(0);
		  }
        break;
      }

			// Initialize the Syzygy Ending Tablebase and sort the moves.
			Search::RootMoves rootMoves;
			for (const auto& m : MoveList<LEGAL>(pos))
				rootMoves.emplace_back(m);
			if (!rootMoves.empty())
				Tablebases::rank_root_moves(pos, rootMoves);

			// If there is no legal move, terminate the game if position
			// is mate or a stalemate.
			else {
				if (pos.checkers()) // Mate
					flush_psv(-1);
				else if (write_out_draw_game_in_training_data_generation) {
					flush_psv(0); // Stalemate
				}
				break;
			}

			// Adjudicate game to a draw if the last 4 scores of each engine is 0.
			if (detect_draw_by_consecutive_low_score) {
				if (ply >= adj_draw_ply) {
					int draw_cnt = 0;
					bool is_adj_draw = false;

					for (vector<int>::reverse_iterator it = move_hist_scores.rbegin();
						it != move_hist_scores.rend(); ++it) 
					{
						if (abs(*it) <= adj_draw_score)
							draw_cnt++;
						else
							break;  // score should be successive

						if (draw_cnt >= adj_draw_cnt) {
							is_adj_draw = true;
							break;
						}
					}

					if (is_adj_draw) {
						if (write_out_draw_game_in_training_data_generation)
							flush_psv(0);
						break;
					}
				}
			}

			// Draw by insufficient mating material
			if (detect_draw_by_insufficient_mating_material) {
				if (pos.count<ALL_PIECES>() <= 4) {
					int pcnt = pos.count<ALL_PIECES>();
					// (1) KvK
					if (pcnt == 2) {
						if (write_out_draw_game_in_training_data_generation)
							flush_psv(0);
						break;
					}
					// (2) KvK + 1 minor piece
					if (pcnt == 3) {
						int minor_pc = pos.count<BISHOP>(WHITE) + pos.count<KNIGHT>(WHITE) +
							pos.count<BISHOP>(BLACK) + pos.count<KNIGHT>(BLACK);
						if (minor_pc == 1) {
							if (write_out_draw_game_in_training_data_generation)
								flush_psv(0);
							break;
						}
					}
					// (3) KBvKB, bishops of the same color
					else if (pcnt == 4) {
						if (pos.count<BISHOP>(WHITE) == 1 && pos.count<BISHOP>(BLACK) == 1) {
							// Color of bishops is black.
							if ((pos.pieces(WHITE, BISHOP) & DarkSquares)
								&& (pos.pieces(BLACK, BISHOP) & DarkSquares))
							{
								if (write_out_draw_game_in_training_data_generation)
									flush_psv(0);
								break;
							}
							// Color of bishops is white.
							if ((pos.pieces(WHITE, BISHOP) & ~DarkSquares)
								&& (pos.pieces(BLACK, BISHOP) & ~DarkSquares))
							{
								if (write_out_draw_game_in_training_data_generation)
									flush_psv(0);
								break;
							}
						}
					}
				}
			}

			//// constant track
			//if ((m = book.probe(pos)) != MOVE_NONE)
			//{
			//  // Hit the constant track.
			//  // The move was stored in m.

			//  // Do not use the fixed phase for learning.
			//  a_psv.clear();

			//  if (random_move_minply != -1)
			// 		// Random move is performed with a certain probability even in the constant phase.
			// 		goto RANDOM_MOVE;
			//  else
			// 		// When -1 is specified as random_move_minply, it points according to the standard until it goes out of the standard.
			// 		// Prepare an innumerable number of situations that have left the constant as ConsiderationBookMoveCount true using a huge constant
			// 		// Used for purposes such as performing a random move 5 times from there.
			// 		goto DO_MOVE;
			//}

			{
				// search_depth～search_depth2 Evaluation value of hand reading and PV (best responder row)
				// There should be no problem if you narrow the search window.

				auto pv_value1 = search(pos, depth, 1, nodes);

				auto value1 = pv_value1.first;
				auto& pv1 = pv_value1.second;

				// For situations where the absolute evaluation value is greater than or equal to this value
				// It doesn't make much sense to use that aspect for learning, so this game ends.
				// Treat this as having won or lost.

				// If you win one move, declarative win, mate_in(2) will be returned here, so it will be the same value as the upper limit of eval_limit,
				// This if expression is always true. The same applies to resign.

				if (abs(value1) >= eval_limit)
				{
					// sync_cout << pos << "eval limit = "<< eval_limit << "over ,move = "<< pv1[0] << sync_endl;

					// If value1 >= eval_limit in this aspect, you win (the turn side of this aspect).
					flush_psv((value1 >= eval_limit) ? 1 : -1);
					break;
				}

				// Verification of a strange move
				if (pv1.size() > 0
					&& (pv1[0] == MOVE_NONE || pv1[0] == MOVE_NULL)
					)
				{
					// MOVE_WIN is checking if it is the declaration victory stage before this
					// The declarative winning move should never come back here.
					// Also, when MOVE_RESIGN, value1 is a one-stop score, which should be the minimum value of eval_limit (-31998)...
					cout << "Error! : " << pos.fen() << m << value1 << endl;
					break;
				}

				// Save the move score for adjudication.
				move_hist_scores.push_back(value1);

				// Use PV's move to the leaf node and use the value that evaluated() is called on that leaf node.
				auto evaluate_leaf = [&](Position& pos , vector<Move>& pv)
				{
					auto rootColor = pos.side_to_move();

					int ply2 = ply;
					for (auto m : pv)
					{
						// As a verification for debugging, make sure there are no illegal players in the middle.
						// NULL_MOVE does not come.

						// I tested it out enough so I can comment it out.
#if 1
						// I shouldn't be an illegal player.
						// declarative win and not mated() are tested above so
						// It is guaranteed that MOVE_WIN and MOVE_RESIGN do not come as a reader. (Should...)
						if (!pos.pseudo_legal(m) || !pos.legal(m))
						{
							cout << "Error! : " << pos.fen() << m << endl;
						}
#endif
						pos.do_move(m, states[ply2++]);
						
						//Because the difference calculation of evaluate() cannot be performed unless each node evaluate() is called!
						// If the depth is 8 or more, it seems faster not to calculate this difference.
#if defined(EVAL_NNUE)
            if (depth < 8)
              Eval::NNUE::update_eval(pos);
#endif  // defined(EVAL_NNUE)
					}

					// reach leaf
					Value v;
					if (pos.checkers()) {
						// Sometime a king is checked.  An example is a case that a checkmate is
						// found in the search.  If Eval::evaluate() is called whne a king is
						// checked, classic eval crashes by an assertion.  To avoid crashes, return
						// value1 instead of the score of the PV leaf.
						v = value1;
					}
					else {
						v = Eval::evaluate(pos);
					// evaluate() returns the evaluation value on the turn side, so
					// If it's a turn different from root_color, you must invert v and return it.
					if (rootColor != pos.side_to_move())
						v = -v;
					}

					// Rewind.
					// Is it C++x14, and isn't there even foreach to turn in reverse?
					//  for (auto it : boost::adaptors::reverse(pv))

					for (auto it = pv.rbegin(); it != pv.rend(); ++it)
						pos.undo_move(*it);

					return v;
				};

#if 0
				dbg_hit_on(pv_value1.first == leaf_value);
				// gensfen depth 3 eval_limit 32000
				// Total 217749 Hits 203579 hit rate (%) 93.490
				// gensfen depth 6 eval_limit 32000
				// Total 78407 Hits 69190 hit rate (%) 88.245
				// gensfen depth 6 eval_limit 3000
				// Total 53879 Hits 43713 hit rate (%) 81.132

				// Problems such as pruning with moves in the substitution table.
				// This is a little uncomfortable as a teacher...
#endif

				//If depth 0, pv is not obtained, so search again at depth 2.
				if (search_depth <= 0)
				{
					pv_value1 = search(pos, 2);
					pv1 = pv_value1.second;
				}

				// The surroundings of the initial stage are all similar
				// Do not write it out because it can lead to overlearning when used for learning.
				// → comparative experiment should be done
				if (ply < write_minply - 1)
				{
					a_psv.clear();
					goto SKIP_SAVE;
				}

				// Did you just write the same phase?
				// This may include the same aspect as it is generated in parallel on multiple PCs, so
				// It is better to do the same process when reading.
				{
					auto key = pos.key();
					auto hash_index = (size_t)(key & (GENSFEN_HASH_SIZE - 1));
					auto key2 = hash[hash_index];
					if (key == key2)
					{
						// when skipping regarding earlier
						// Clear the saved situation because the win/loss information will be incorrect.
						// anyway, when the hash matches, it's likely that the previous phases also match
						// Not worth writing out.
						a_psv.clear();
						goto SKIP_SAVE;
					}
					hash[hash_index] = key; // Replace with the current key.
				}

				// Temporary saving of the situation.
				{
					a_psv.emplace_back(PackedSfenValue());
					auto &psv = a_psv.back();

					// If pack is requested, write the packed sfen and the evaluation value at that time.
					// The final writing is after winning or losing.
					pos.sfen_pack(psv.sfen);

          //{
          //  std::string before_fen = pos.fen();
          //  pos.set_from_packed_sfen(psv.sfen, &si, th);
          //  std::string after_fen = pos.fen();
          //  assert(before_fen == after_fen);
          //}

					// Get the value of evaluate() as seen from the root color on the leaf node of the PV line.
					//I don't know the goodness and badness of using the return value of search() as it is.
					psv.score = evaluate_leaf(pos, pv1);
					psv.gamePly = ply;

					// Take out the first PV hand. This should be present unless depth 0.
					assert(pv_value1.second.size() >= 1);
					Move pv_move1 = pv_value1.second[0];
					psv.move = pv_move1;
				}

			SKIP_SAVE:;

				// For some reason, I could not get PV (hit the substitution table etc. and got stuck?) so go to the next game.
				// It's a rare case, so you can ignore it.
				if (pv1.size() == 0)
					break;

				// search_depth Advance the phase by hand reading.
				m = pv1[0];
			}

		RANDOM_MOVE:;

			// Phase to randomly choose one from legal hands
			if (
				// 1. Random move of random_move_count times from random_move_minply to random_move_maxply
				(random_move_minply != -1 && ply <(int)random_move_flag.size() && random_move_flag[ply]) ||
				// 2. A mode to perform random move of random_move_count times after leaving the track
				(random_move_minply == -1 && random_move_c <random_move_count))
			{
				++random_move_c;

				// It's not a mate, so there should be one legal hand...
				if (random_multi_pv == 0)
				{
					// normal random move

					MoveList<LEGAL> list(pos);

					// I don't really know the goodness and badness of making this the Apery method.
					if (random_move_like_apery == 0
						|| prng.rand(random_move_like_apery) != 0
					)
					{
						// Normally one move from legal move
						m = list.at((size_t)prng.rand((uint64_t)list.size()));
					}
					else {
						// if you can move the ball, move the ball
						Move moves[8]; // Near 8
						Move* p = &moves[0];
						for (auto& m : list)
							if (type_of(pos.moved_piece(m)) == KING)
								*(p++) = m;
						size_t n = p - &moves[0];
						if (n != 0)
						{
							// move to move the ball
							m = moves[prng.rand(n)];

							// In Apery method, at this time there is a 1/2 chance that the opponent will also move randomly
							if (prng.rand(2) == 0)
							{
								// Is it a simple hack to add a "1" next to random_move_flag[ply]?
								random_move_flag.insert(random_move_flag.begin() + ply + 1, 1, true);
							}
						}
						else
							// Normally one move from legal move
							m = list.at((size_t)prng.rand((uint64_t)list.size()));
					}

					// I put in the code of two handed balls, but if you choose one from legal hands, it should be equivalent to that
					// I decided it's unnecessary because it just makes the code more complicated.
				}
				else {
					// Since the logic becomes complicated, I'm sorry, I will search again with MultiPV here.
					Learner::search(pos, random_multi_pv_depth, random_multi_pv);
					// Select one from the top N hands of root Moves

					auto& rm = pos.this_thread()->rootMoves;

					uint64_t s = min((uint64_t)rm.size(), (uint64_t)random_multi_pv);
					for (uint64_t i = 1; i < s; ++i)
					{
						// The difference from the evaluation value of rm[0] must be within the range of random_multi_pv_diff.
						// It can be assumed that rm[x].score is arranged in descending order.
						if (rm[0].score > rm[i].score + random_multi_pv_diff)
						{
							s = i;
							break;
						}
					}

					m = rm[prng.rand(s)].pv[0];

					// I haven't written one phase yet, but it ended, so the writing process ends and the next game starts.
					if (!is_ok(m))
						break;
				}

				// When trying to evaluate the move from the outcome of the game,
				// There is a random move this time, so try not to fall below this.
				a_psv.clear(); // clear saved aspect
			}

		DO_MOVE:;
			pos.do_move(m, states[ply]);

			// Call node evaluate() for each difference calculation.
			Eval::NNUE::update_eval(pos);

		} // for (int ply = 0; ; ++ply)

	} // while(!quit)

	sw.finalize(thread_id);
}

// -----------------------------------
// Command to generate a game record (master thread)
// -----------------------------------

// Command to generate a game record
void gen_sfen(Position&, istringstream& is)
{
	// number of threads (given by USI setoption)
	uint32_t thread_num = (uint32_t)Options["Threads"];

	// Number of generated game records default = 8 billion phases (Ponanza specification)
	uint64_t loop_max = 8000000000UL;

	// Stop the generation when the evaluation value reaches this value.
	int eval_limit = 3000;

	// search depth
	int search_depth = 3;
	int search_depth2 = INT_MIN;

	// Number of nodes to be searched.
	uint64_t nodes = 0;

	// minimum ply, maximum ply and number of random moves
	int random_move_minply = 1;
	int random_move_maxply = 24;
	int random_move_count = 5;
	// A function to move the random move mainly like Apery
	// If this is set to 3, the ball will move with a probability of 1/3.
	int random_move_like_apery = 0;
	// If you search with multipv instead of random move and choose from among them randomly, set random_multi_pv = 1 or more.
	int random_multi_pv = 0;
	int random_multi_pv_diff = 32000;
	int random_multi_pv_depth = INT_MIN;

	// The minimum and maximum ply (number of steps from the initial phase) of the phase to write out.
	int write_minply = 16;
	int write_maxply = 400;

	// File name to write
	string output_file_name = "generated_kifu.bin";

	string token;

	// When hit to eval hash, as a evaluation value near the initial stage, if a hash collision occurs and a large value is written
	// When eval_limit is set small, eval_limit will be exceeded every time in the initial phase, and phase generation will not proceed.
	// Therefore, eval hash needs to be disabled.
	// After that, when the hash of the eval hash collides, the evaluation value of a strange value is used, and it may be unpleasant to use it for the teacher.
	bool use_eval_hash = false;

	// Save to file in this unit.
	// File names are serialized like file_1.bin, file_2.bin.
	uint64_t save_every = UINT64_MAX;

	// Add a random number to the end of the file name.
	bool random_file_name = false;

	while (true)
	{
		token = "";
		is >> token;
		if (token == "")
			break;

		if (token == "depth")
			is >> search_depth;
		else if (token == "depth2")
			is >> search_depth2;
		else if (token == "nodes")
			is >> nodes;
		else if (token == "loop")
			is >> loop_max;
		else if (token == "output_file_name")
			is >> output_file_name;
		else if (token == "eval_limit")
		{
			is >> eval_limit;
			// Limit the maximum to a one-stop score. (Otherwise you might not end the loop)
			eval_limit = std::min(eval_limit, (int)mate_in(2));
		}
		else if (token == "random_move_minply")
			is >> random_move_minply;
		else if (token == "random_move_maxply")
			is >> random_move_maxply;
		else if (token == "random_move_count")
			is >> random_move_count;
		else if (token == "random_move_like_apery")
			is >> random_move_like_apery;
		else if (token == "random_multi_pv")
			is >> random_multi_pv;
		else if (token == "random_multi_pv_diff")
			is >> random_multi_pv_diff;
		else if (token == "random_multi_pv_depth")
			is >> random_multi_pv_depth;
		else if (token == "write_minply")
			is >> write_minply;
		else if (token == "write_maxply")
			is >> write_maxply;
		else if (token == "use_eval_hash")
			is >> use_eval_hash;
		else if (token == "save_every")
			is >> save_every;
		else if (token == "random_file_name")
			is >> random_file_name;
		// Accept also the old option name.
		else if (token == "use_draw_in_training_data_generation" || token == "write_out_draw_game_in_training_data_generation")
			is >> write_out_draw_game_in_training_data_generation;
		// Accept also the old option name.
		else if (token == "use_game_draw_adjudication" || token == "detect_draw_by_consecutive_low_score")
			is >> detect_draw_by_consecutive_low_score;
		else if (token == "detect_draw_by_insufficient_mating_material")
			is >> detect_draw_by_insufficient_mating_material;
		else
			cout << "Error! : Illegal token " << token << endl;
	}

#if defined(USE_GLOBAL_OPTIONS)
	// Save it for later restore.
	auto oldGlobalOptions = GlobalOptions;
	GlobalOptions.use_eval_hash = use_eval_hash;
#endif

	// If search depth2 is not set, leave it the same as search depth.
	if (search_depth2 == INT_MIN)
		search_depth2 = search_depth;
	if (random_multi_pv_depth == INT_MIN)
		random_multi_pv_depth = search_depth;

	if (random_file_name)
	{
		// Give a random number to output_file_name at this point.
		// Do not use std::random_device().  Because it always the same integers on MinGW.
		PRNG r(std::chrono::system_clock::now().time_since_epoch().count());
		// Just in case, reassign the random numbers.
		for(int i=0;i<10;++i)
			r.rand(1);
		auto to_hex = [](uint64_t u){
			std::stringstream ss;
			ss << std::hex << u;
			return ss.str();
		};
		// I don't want to wear 64bit numbers by accident, so I'm going to make a 64bit number 2 just in case.
		output_file_name = output_file_name + "_" + to_hex(r.rand<uint64_t>()) + to_hex(r.rand<uint64_t>());
	}

	std::cout << "gensfen : " << endl
		<< "  search_depth = " << search_depth << " to " << search_depth2 << endl
		<< "  nodes = " << nodes << endl
		<< "  loop_max = " << loop_max << endl
		<< "  eval_limit = " << eval_limit << endl
		<< "  thread_num (set by USI setoption) = " << thread_num << endl
		//<< "  book_moves (set by USI setoption) = " << Options["BookMoves"] << endl
		<< "  random_move_minply     = " << random_move_minply << endl
		<< "  random_move_maxply     = " << random_move_maxply << endl
		<< "  random_move_count      = " << random_move_count << endl
		<< "  random_move_like_apery = " << random_move_like_apery << endl
		<< "  random_multi_pv        = " << random_multi_pv << endl
		<< "  random_multi_pv_diff   = " << random_multi_pv_diff << endl
		<< "  random_multi_pv_depth  = " << random_multi_pv_depth << endl
		<< "  write_minply           = " << write_minply << endl
		<< "  write_maxply           = " << write_maxply << endl
		<< "  output_file_name       = " << output_file_name << endl
		<< "  use_eval_hash          = " << use_eval_hash << endl
		<< "  save_every             = " << save_every << endl
		<< "  random_file_name       = " << random_file_name << endl
		<< "  write_out_draw_game_in_training_data_generation = " << write_out_draw_game_in_training_data_generation << endl
		<< "  detect_draw_by_consecutive_low_score = " << detect_draw_by_consecutive_low_score << endl
		<< "  detect_draw_by_insufficient_mating_material = " << detect_draw_by_insufficient_mating_material << endl;

	// Show if the training data generator uses NNUE.
	Eval::verify_NNUE();

	// Create and execute threads as many as Options["Threads"].
	{
		SfenWriter sw(output_file_name, thread_num);
		sw.save_every = save_every;

		MultiThinkGenSfen multi_think(search_depth, search_depth2, sw);
		multi_think.nodes = nodes;
		multi_think.set_loop_max(loop_max);
		multi_think.eval_limit = eval_limit;
		multi_think.random_move_minply = random_move_minply;
		multi_think.random_move_maxply = random_move_maxply;
		multi_think.random_move_count = random_move_count;
		multi_think.random_move_like_apery = random_move_like_apery;
		multi_think.random_multi_pv = random_multi_pv;
		multi_think.random_multi_pv_diff = random_multi_pv_diff;
		multi_think.random_multi_pv_depth = random_multi_pv_depth;
		multi_think.write_minply = write_minply;
		multi_think.write_maxply = write_maxply;
		multi_think.start_file_write_worker();
		multi_think.go_think();

		// Since we are joining with the destructor of SfenWriter, please give a message that it has finished after the join
		// Enclose this in a block because it should be displayed.
	}

	std::cout << "gensfen finished." << endl;

#if defined(USE_GLOBAL_OPTIONS)
	// Restore Global Options.
	GlobalOptions = oldGlobalOptions;
#endif

}

// -----------------------------------
// command to learn from the generated game (learn)
// -----------------------------------

// ordinary sigmoid function
double sigmoid(double x)
{
	return 1.0 / (1.0 + std::exp(-x));
}

// A function that converts the evaluation value to the winning rate [0,1]
double winning_percentage(double value)
{
	// 1/(1+10^(-Eval/4))
	// = 1/(1+e^(-Eval/4*ln(10))
	// = sigmoid(Eval/4*ln(10))
	return sigmoid(value * winning_probability_coefficient);
}
double dsigmoid(double x)
{
	// Sigmoid function
	// f(x) = 1/(1+exp(-x))
	// the first derivative is
	// f'(x) = df/dx = f(x)・{ 1-f(x)}
	// becomes

	return sigmoid(x) * (1.0 - sigmoid(x));
}

// When the objective function is the sum of squares of the difference in winning percentage
#if defined (LOSS_FUNCTION_IS_WINNING_PERCENTAGE)
// function to calculate the gradient
double calc_grad(Value deep, Value shallow, PackedSfenValue& psv)
{
	// The square of the win rate difference minimizes it in the objective function.
	// Objective function J = 1/2m Σ (win_rate(shallow)-win_rate(deep) )^2
	// However, σ is a sigmoid function that converts the evaluation value into the difference in the winning percentage.
	// m is the number of samples. shallow is the evaluation value for a shallow search (qsearch()). deep is the evaluation value for deep search.
	// If W is the feature vector (parameter of the evaluation function) and Xi and Yi are teachers
	// shallow = W*Xi // * is the Hadamard product, transposing W and meaning X
	// f(Xi) = win_rate(W*Xi)
	// If σ(i th deep) = Yi,
	// J = m/2 Σ (f(Xi)-Yi )^2
	// becomes a common expression.
	// W is a vector, and if we write the jth element as Wj, from the chain rule
	// ∂J/∂Wj = ∂J/∂f ・∂f/∂W ・∂W/∂Wj
	// = 1/m Σ (f(Xi)-y) ・f'(Xi) ・ 1

	// 1/m will be multiplied later, but the contents of Σ can be retained in the array as the value of the gradient.
	// f'(Xi) = win_rate'(shallow) = sigmoid'(shallow/600) = dsigmoid(shallow / 600) / 600
	// This /600 at the end is adjusted by the learning rate, so do not write it..
	// Also, the coefficient of 1/m is unnecessary if you use the update formula that has the automatic gradient adjustment function like Adam and AdaGrad.
	// Therefore, it is not necessary to save it in memory.

	double p = winning_percentage(deep);
	double q = winning_percentage(shallow);
	return (q - p) * dsigmoid(double(shallow) / 600.0);
}
#endif

#if defined (LOSS_FUNCTION_IS_CROSS_ENTOROPY)
double calc_grad(Value deep, Value shallow, const PackedSfenValue& psv)
{
	// Objective function with cross entropy

	// For the concept and nature of cross entropy,
	// http://nnadl-ja.github.io/nnadl_site_ja/chap3.html#the_cross-entropy_cost_function
	// http://postd.cc/visual-information-theory-3/
	// Refer to etc.

	// Objective function design)
	// We want to make the distribution of p closer to the distribution of q → Think of it as the problem of minimizing the cross entropy between the probability distributions of p and q.
	// J = H(p,q) =-Σ p(x) log(q(x)) = -p log q-(1-p) log(1-q)
	// x

	// p is a constant and q is a Wi function (q = σ(W・Xi) ).
	// ∂J/∂Wi = -p・q'/q-(1-p)(1-q)'/(1-q)
	// = ...
	// = q-p.

	double p = winning_percentage(deep);
	double q = winning_percentage(shallow);

	return q - p;
}
#endif

#if defined ( LOSS_FUNCTION_IS_CROSS_ENTOROPY_FOR_VALUE )
double calc_grad(Value deep, Value shallow, const PackedSfenValue& psv)
{
	// Version that does not pass the winning percentage function
	// This, unless EVAL_LIMIT is set low, trying to match the evaluation value with the shape of the end stage
	// eval may exceed the range of eval.
	return shallow - deep;
}
#endif

#if defined ( LOSS_FUNCTION_IS_ELMO_METHOD )

// A constant used in elmo (WCSC27). Adjustment required.
// Since elmo does not internally divide the expression, the value is different.
// You can set this value with the learn command.
// 0.33 is equivalent to the constant (0.5) used in elmo (WCSC27)
double ELMO_LAMBDA = 0.33;
double ELMO_LAMBDA2 = 0.33;
double ELMO_LAMBDA_LIMIT = 32000;

double calc_grad(Value deep, Value shallow , const PackedSfenValue& psv)
{
	// elmo (WCSC27) method
	// Correct with the actual game wins and losses.

	// Training Formula · Issue #71 · nodchip/Stockfish https://github.com/nodchip/Stockfish/issues/71
	double scaled_deep = deep;
	// Normalize to [0.0, 1.0].
	scaled_deep = (scaled_deep - src_score_min_value) / (src_score_max_value - src_score_min_value);
	// Scale to [dest_score_min_value, dest_score_max_value].
	scaled_deep = scaled_deep * (dest_score_max_value - dest_score_min_value) + dest_score_min_value;

	const double q = winning_percentage(shallow);
	const double p = winning_percentage(scaled_deep);

	// Use 1 as the correction term if the expected win rate is 1, 0 if you lose, and 0.5 if you draw.
	// game_result = 1,0,-1 so add 1 and divide by 2.
	const double t = double(psv.game_result + 1) / 2;

	// If the evaluation value in deep search exceeds ELMO_LAMBDA_LIMIT, apply ELMO_LAMBDA2 instead of ELMO_LAMBDA.
	const double lambda = (abs(deep) >= ELMO_LAMBDA_LIMIT) ? ELMO_LAMBDA2 : ELMO_LAMBDA;

	// Use the actual win rate as a correction term.
	// This is the idea of ​​elmo (WCSC27), modern O-parts.
	const double grad = lambda * (q - p) + (1.0 - lambda) * (q - t);

	return grad;
}

// Calculate cross entropy during learning
// The individual cross entropy of the win/loss term and win rate term of the elmo expression is returned to the arguments cross_entropy_eval and cross_entropy_win.
void calc_cross_entropy(Value deep, Value shallow, const PackedSfenValue& psv,
	double& cross_entropy_eval, double& cross_entropy_win, double& cross_entropy,
	double& entropy_eval, double& entropy_win, double& entropy)
{
	// Training Formula · Issue #71 · nodchip/Stockfish https://github.com/nodchip/Stockfish/issues/71
	double scaled_deep = deep;
	// Normalize to [0.0, 1.0].
	scaled_deep = (scaled_deep - src_score_min_value) / (src_score_max_value - src_score_min_value);
	// Scale to [dest_score_min_value, dest_score_max_value].
	scaled_deep = scaled_deep * (dest_score_max_value - dest_score_min_value) + dest_score_min_value;

	const double p /* teacher_winrate */ = winning_percentage(scaled_deep);
	const double q /* eval_winrate    */ = winning_percentage(shallow);
	const double t = double(psv.game_result + 1) / 2;

	constexpr double epsilon = 0.000001;

	// If the evaluation value in deep search exceeds ELMO_LAMBDA_LIMIT, apply ELMO_LAMBDA2 instead of ELMO_LAMBDA.
	const double lambda = (abs(deep) >= ELMO_LAMBDA_LIMIT) ? ELMO_LAMBDA2 : ELMO_LAMBDA;

	const double m = (1.0 - lambda) * t + lambda * p;

	cross_entropy_eval =
		(-p * std::log(q + epsilon) - (1.0 - p) * std::log(1.0 - q + epsilon));
	cross_entropy_win =
		(-t * std::log(q + epsilon) - (1.0 - t) * std::log(1.0 - q + epsilon));
	entropy_eval =
		(-p * std::log(p + epsilon) - (1.0 - p) * std::log(1.0 - p + epsilon));
	entropy_win =
		(-t * std::log(t + epsilon) - (1.0 - t) * std::log(1.0 - t + epsilon));

	cross_entropy =
		(-m * std::log(q + epsilon) - (1.0 - m) * std::log(1.0 - q + epsilon));
	entropy =
		(-m * std::log(m + epsilon) - (1.0 - m) * std::log(1.0 - m + epsilon));
}

#endif


// Other variations may be prepared as the objective function..


double calc_grad(Value shallow, const PackedSfenValue& psv) {
	return calc_grad((Value)psv.score, shallow, psv);
}

// Sfen reader
struct SfenReader
{
	// Do not use std::random_device().  Because it always the same integers on MinGW.
	SfenReader(int thread_num) : prng(std::chrono::system_clock::now().time_since_epoch().count())
	{
		packed_sfens.resize(thread_num);
		total_read = 0;
		total_done = 0;
		last_done = 0;
		next_update_weights = 0;
		save_count = 0;
		end_of_files = false;
		no_shuffle = false;
		stop_flag = false;

		hash.resize(READ_SFEN_HASH_SIZE);
	}

	~SfenReader()
	{
		if (file_worker_thread.joinable())
			file_worker_thread.join();

		for (auto p : packed_sfens)
			delete p;
		for (auto p : packed_sfens_pool)
			delete p;
	}

	// number of phases used for calculation such as mse
	// mini-batch size = 1M is standard, so 0.2% of that should be negligible in terms of time.
	//Since search() is performed with depth = 1 in calculation of move match rate, simple comparison is not possible...
	const uint64_t sfen_for_mse_size = 2000;

	// Load the phase for calculation such as mse.
	void read_for_mse()
	{
		auto th = Threads.main();
		Position& pos = th->rootPos;
		for (uint64_t i = 0; i < sfen_for_mse_size; ++i)
		{
			PackedSfenValue ps;
			if (!read_to_thread_buffer(0, ps))
			{
				cout << "Error! read packed sfen , failed." << endl;
				break;
			}
			sfen_for_mse.push_back(ps);

			// Get the hash key.
			StateInfo si;
			pos.set_from_packed_sfen(ps.sfen,&si,th);
			sfen_for_mse_hash.insert(pos.key());
		}
	}

	void read_validation_set(const string file_name, int eval_limit)
	{
		ifstream fs(file_name, ios::binary);

		while (fs)
		{
			PackedSfenValue p;
			if (fs.read((char*)&p, sizeof(PackedSfenValue)))
			{
				if (eval_limit < abs(p.score))
					continue;
				if (!use_draw_games_in_validation && p.game_result == 0)
					continue;
				sfen_for_mse.push_back(p);
			} else {
				break;
			}
		}
	}

	// Number of phases buffered by each thread 0.1M phases. 4M phase at 40HT
	const size_t THREAD_BUFFER_SIZE = 10 * 1000;

	// Buffer for reading files (If this is made larger, the shuffle becomes larger and the phases may vary.
	// If it is too large, the memory consumption will increase.
	// SFEN_READ_SIZE is a multiple of THREAD_BUFFER_SIZE.
	const size_t SFEN_READ_SIZE = LEARN_SFEN_READ_SIZE;

	// [ASYNC] Thread returns one aspect. Otherwise returns false.
	bool read_to_thread_buffer(size_t thread_id, PackedSfenValue& ps)
	{
		// If there are any positions left in the thread buffer, retrieve one and return it.
		auto& thread_ps = packed_sfens[thread_id];

		// Fill the read buffer if there is no remaining buffer, but if it doesn't even exist, finish.
		if ((thread_ps == nullptr || thread_ps->size() == 0) // If the buffer is empty, fill it.
			&& !read_to_thread_buffer_impl(thread_id))
			return false;

		// read_to_thread_buffer_impl() returned true,
		// Since the filling of the thread buffer with the phase has been completed successfully
		// thread_ps->rbegin() is alive.

		ps = *(thread_ps->rbegin());
		thread_ps->pop_back();

		// If you've run out of buffers, call delete yourself to free this buffer.
		if (thread_ps->size() == 0)
		{

			delete thread_ps;
			thread_ps = nullptr;
		}

		return true;
	}

	// [ASYNC] Read some aspects into thread buffer.
	bool read_to_thread_buffer_impl(size_t thread_id)
	{
		while (true)
		{
			{
				std::unique_lock<std::mutex> lk(mutex);
				// If you can fill from the file buffer, that's fine.
				if (packed_sfens_pool.size() != 0)
				{
					// It seems that filling is possible, so fill and finish.

					packed_sfens[thread_id] = packed_sfens_pool.front();
					packed_sfens_pool.pop_front();

					total_read += THREAD_BUFFER_SIZE;

					return true;
				}
			}

			// The file to read is already gone. No more use.
			if (end_of_files)
				return false;

			// Waiting for file worker to fill packed_sfens_pool.
			// The mutex isn't locked, so it should fill up soon.
			sleep(1);
		}

	}

	// Start a thread that loads the phase file in the background.
	void start_file_read_worker()
	{
		file_worker_thread = std::thread([&] { this->file_read_worker(); });
	}

	// for file read-only threads
	void file_read_worker()
	{
		auto open_next_file = [&]()
		{
			if (fs.is_open())
				fs.close();

			// no more
			if (filenames.size() == 0)
				return false;

			// Get the next file name.
			string filename = *filenames.rbegin();
			filenames.pop_back();

			fs.open(filename, ios::in | ios::binary);
			cout << "open filename = " << filename << endl;
			assert(fs);

			return true;
		};

		while (true)
		{
			// Wait for the buffer to run out.
			// This size() is read only, so you don't need to lock it.
			while (!stop_flag && packed_sfens_pool.size() >= SFEN_READ_SIZE / THREAD_BUFFER_SIZE)
				sleep(100);
			if (stop_flag)
				return;

			PSVector sfens;
			sfens.reserve(SFEN_READ_SIZE);

			// Read from the file into the file buffer.
			while (sfens.size() < SFEN_READ_SIZE)
			{
				PackedSfenValue p;
				if (fs.read((char*)&p, sizeof(PackedSfenValue)))
				{
					sfens.push_back(p);
				} else
				{
					// read failure
					if (!open_next_file())
					{
						// There was no next file. Abon.
						cout << "..end of files." << endl;
						end_of_files = true;
						return;
					}
				}
			}

			// Shuffle the read phase data.
			// random shuffle by Fisher-Yates algorithm

			if (!no_shuffle)
			{
				auto size = sfens.size();
				for (size_t i = 0; i < size; ++i)
					swap(sfens[i], sfens[(size_t)(prng.rand((uint64_t)size - i) + i)]);
			}

			// Divide this by THREAD_BUFFER_SIZE. There should be size pieces.
			// SFEN_READ_SIZE shall be a multiple of THREAD_BUFFER_SIZE.
			assert((SFEN_READ_SIZE % THREAD_BUFFER_SIZE)==0);

			auto size = size_t(SFEN_READ_SIZE / THREAD_BUFFER_SIZE);
			std::vector<PSVector*> ptrs;
			ptrs.reserve(size);

			for (size_t i = 0; i < size; ++i)
			{
				// Delete this pointer on the receiving side.
				PSVector* ptr = new PSVector();
				ptr->resize(THREAD_BUFFER_SIZE);
				memcpy(&((*ptr)[0]), &sfens[i * THREAD_BUFFER_SIZE], sizeof(PackedSfenValue) * THREAD_BUFFER_SIZE);

				ptrs.push_back(ptr);
			}

			// Since sfens is ready, look at the occasion and copy
			{
				std::unique_lock<std::mutex> lk(mutex);

				// You can ignore this time because you just copy the pointer...
				// The mutex lock is required because the contents of packed_sfens_pool are changed.

				for (size_t i = 0; i < size; ++i)
					packed_sfens_pool.push_back(ptrs[i]);
			}
		}
	}

	// sfen files
	vector<string> filenames;

	// number of phases read (file to memory buffer)
	atomic<uint64_t> total_read;

	// number of processed phases
	atomic<uint64_t> total_done;

	// number of cases processed so far
	uint64_t last_done;

	// If total_read exceeds this value, update_weights() and calculate mse.
	uint64_t next_update_weights;

	uint64_t save_count;

	// Do not shuffle when reading the phase.
	bool no_shuffle;

	bool stop_flag;

	// Determine if it is a phase for calculating rmse.
	// (The computational aspects of rmse should not be used for learning.)
	bool is_for_rmse(Key key) const
	{
			return sfen_for_mse_hash.count(key) != 0;
	}

	// hash to limit the reading of the same situation
	// Is there too many 64 million phases? Or Not really..
	// It must be 2**N because it will be used as the mask to calculate hash_index.
	static const uint64_t READ_SFEN_HASH_SIZE = 64 * 1024 * 1024;
	vector<Key> hash; // 64MB*8 = 512MB

	// test phase for mse calculation
	PSVector sfen_for_mse;

protected:

	// worker thread reading file in background
	std::thread file_worker_thread;

	// Random number to shuffle when reading the phase
	PRNG prng;

	// Did you read the files and reached the end?
	atomic<bool> end_of_files;


	// handle of sfen file
	std::fstream fs;

	// sfen for each thread
	// (When the thread is used up, the thread should call delete to release it.)
	std::vector<PSVector*> packed_sfens;

	// Mutex when accessing packed_sfens_pool
	std::mutex mutex;

	// pool of sfen. The worker thread read from the file is added here.
	// Each worker thread fills its own packed_sfens[thread_id] from here.
	// * Lock and access the mutex.
	std::list<PSVector*> packed_sfens_pool;

	// Hold the hash key so that the mse calculation phase is not used for learning.
	std::unordered_set<Key> sfen_for_mse_hash;
};

// Class to generate sfen with multiple threads
struct LearnerThink: public MultiThink
{
	LearnerThink(SfenReader& sr_):sr(sr_),stop_flag(false), save_only_once(false)
	{
#if defined ( LOSS_FUNCTION_IS_ELMO_METHOD )
		learn_sum_cross_entropy_eval = 0.0;
		learn_sum_cross_entropy_win = 0.0;
		learn_sum_cross_entropy = 0.0;
		learn_sum_entropy_eval = 0.0;
		learn_sum_entropy_win = 0.0;
		learn_sum_entropy = 0.0;
#endif
#if defined(EVAL_NNUE)
		newbob_scale = 1.0;
		newbob_decay = 1.0;
		newbob_num_trials = 2;
		best_loss = std::numeric_limits<double>::infinity();
		latest_loss_sum = 0.0;
		latest_loss_count = 0;
#endif
	}

	virtual void thread_worker(size_t thread_id);

	// Start a thread that loads the phase file in the background.
	void start_file_read_worker() { sr.start_file_read_worker(); }

	// save merit function parameters to a file
	bool save(bool is_final=false);

	// sfen reader
	SfenReader& sr;

	// Learning iteration counter
	uint64_t epoch = 0;

	// Mini batch size size. Be sure to set it on the side that uses this class.
	uint64_t mini_batch_size = 1000*1000;

	bool stop_flag;

	// Discount rate
	double discount_rate;

	// Option to exclude early stage from learning
	int reduction_gameply;

	// Option not to learn kk/kkp/kpp/kppp
	std::array<bool,4> freeze;

	// If the absolute value of the evaluation value of the deep search of the teacher phase exceeds this value, discard the teacher phase.
	int eval_limit;

	// Flag whether to dig a folder each time the evaluation function is saved.
	// If true, do not dig the folder.
	bool save_only_once;

	// --- loss calculation

#if defined (LOSS_FUNCTION_IS_ELMO_METHOD)
	// For calculation of learning data loss
	atomic<double> learn_sum_cross_entropy_eval;
	atomic<double> learn_sum_cross_entropy_win;
	atomic<double> learn_sum_cross_entropy;
	atomic<double> learn_sum_entropy_eval;
	atomic<double> learn_sum_entropy_win;
	atomic<double> learn_sum_entropy;
#endif

#if defined(EVAL_NNUE)
	shared_timed_mutex nn_mutex;
	double newbob_scale;
	double newbob_decay;
	int newbob_num_trials;
	double best_loss;
	double latest_loss_sum;
	uint64_t latest_loss_count;
	std::string best_nn_directory;
#endif

	uint64_t eval_save_interval;
	uint64_t loss_output_interval;
	uint64_t mirror_percentage;

	// Loss calculation.
	// done: Number of phases targeted this time
	void calc_loss(size_t thread_id , uint64_t done);

	// Define the loss calculation in ↑ as a task and execute it
	TaskDispatcher task_dispatcher;
};

void LearnerThink::calc_loss(size_t thread_id, uint64_t done)
{
	// There is no point in hitting the replacement table, so at this timing the generation of the replacement table is updated.
	// It doesn't matter if you have disabled the substitution table.
	TT.new_search();


#if defined(EVAL_NNUE)
	std::cout << "PROGRESS: " << now_string() << ", ";
	std::cout << sr.total_done << " sfens";
	std::cout << ", iteration " << epoch;
	std::cout << ", eta = " << Eval::get_eta() << ", ";
#endif

#if !defined(LOSS_FUNCTION_IS_ELMO_METHOD)
	double sum_error = 0;
	double sum_error2 = 0;
	double sum_error3 = 0;
#endif

#if defined (LOSS_FUNCTION_IS_ELMO_METHOD)
	// For calculation of verification data loss
	atomic<double> test_sum_cross_entropy_eval,test_sum_cross_entropy_win,test_sum_cross_entropy;
	atomic<double> test_sum_entropy_eval,test_sum_entropy_win,test_sum_entropy;
	test_sum_cross_entropy_eval = 0;
	test_sum_cross_entropy_win = 0;
	test_sum_cross_entropy = 0;
	test_sum_entropy_eval = 0;
	test_sum_entropy_win = 0;
	test_sum_entropy = 0;

	// norm for learning
	atomic<double> sum_norm;
	sum_norm = 0;
#endif

	// The number of times the pv first move of deep search matches the pv first move of search(1).
	atomic<int> move_accord_count;
	move_accord_count = 0;

	// Display the value of eval() in the initial stage of Hirate and see the shaking.
	auto th = Threads[thread_id];
	auto& pos = th->rootPos;
	StateInfo si;
  pos.set(StartFEN, false, &si, th);
  std::cout << "hirate eval = " << Eval::evaluate(pos);

	//Eval::print_eval_stat(pos);

	// It's better to parallelize here, but it's a bit troublesome because the search before slave has not finished.
	// I created a mechanism to call task, so I will use it.

	// The number of tasks to do.
	atomic<int> task_count;
	task_count = (int)sr.sfen_for_mse.size();
	task_dispatcher.task_reserve(task_count);

	// Create a task to search for the situation and give it to each thread.
	for (const auto& ps : sr.sfen_for_mse)
	{
		// Assign work to each thread using TaskDispatcher.
		// A task definition for that.
		// It is not possible to capture pos used in ↑, so specify the variables you want to capture one by one.
		auto task = [&ps,&test_sum_cross_entropy_eval,&test_sum_cross_entropy_win,&test_sum_cross_entropy,&test_sum_entropy_eval,&test_sum_entropy_win,&test_sum_entropy, &sum_norm,&task_count ,&move_accord_count](size_t thread_id)
		{
			// Does C++ properly capture a new ps instance for each loop?.
			auto th = Threads[thread_id];
			auto& pos = th->rootPos;
			StateInfo si;
			if (pos.set_from_packed_sfen(ps.sfen ,&si, th) != 0)
			{
				// Unfortunately, as an sfen for rmse calculation, an invalid sfen was drawn.
				cout << "Error! : illegal packed sfen " << pos.fen() << endl;
			}

			// Evaluation value for shallow search
			// The value of evaluate() may be used, but when calculating loss, learn_cross_entropy and
			// Use qsearch() because it is difficult to compare the values.
			// EvalHash has been disabled in advance. (If not, the same value will be returned every time)
			auto r = qsearch(pos);

			auto shallow_value = r.first;
			{
				const auto rootColor = pos.side_to_move();
				const auto pv = r.second;
				std::vector<StateInfo,AlignedAllocator<StateInfo>> states(pv.size());
				for (size_t i = 0; i < pv.size(); ++i)
				{
					pos.do_move(pv[i], states[i]);
					Eval::NNUE::update_eval(pos);
				}
				shallow_value = (rootColor == pos.side_to_move()) ? Eval::evaluate(pos) : -Eval::evaluate(pos);
				for (auto it = pv.rbegin(); it != pv.rend(); ++it)
					pos.undo_move(*it);
			}

			// Evaluation value of deep search
			auto deep_value = (Value)ps.score;

			// Note) This code does not consider when eval_limit is specified in the learn command.

			// --- error calculation

#if !defined(LOSS_FUNCTION_IS_ELMO_METHOD)
			auto grad = calc_grad(deep_value, shallow_value, ps);

			// something like rmse
			sum_error += grad*grad;
			// Add the absolute value of the gradient
			sum_error2 += abs(grad);
			// Add the absolute value of the difference between the evaluation values
			sum_error3 += abs(shallow_value - deep_value);
#endif

			// --- calculation of cross entropy

			// For the time being, regarding the win rate and loss terms only in the elmo method
			// Calculate and display the cross entropy.

#if defined (LOSS_FUNCTION_IS_ELMO_METHOD)
			double test_cross_entropy_eval, test_cross_entropy_win, test_cross_entropy;
			double test_entropy_eval, test_entropy_win, test_entropy;
			calc_cross_entropy(deep_value, shallow_value, ps, test_cross_entropy_eval, test_cross_entropy_win, test_cross_entropy, test_entropy_eval, test_entropy_win, test_entropy);
			// The total cross entropy need not be abs() by definition.
			test_sum_cross_entropy_eval += test_cross_entropy_eval;
			test_sum_cross_entropy_win += test_cross_entropy_win;
			test_sum_cross_entropy += test_cross_entropy;
			test_sum_entropy_eval += test_entropy_eval;
			test_sum_entropy_win += test_entropy_win;
			test_sum_entropy += test_entropy;
			sum_norm += (double)abs(shallow_value);
#endif

			// Determine if the teacher's move and the score of the shallow search match
			{
				auto r = search(pos,1);
				if ((uint16_t)r.second[0] == ps.move)
					move_accord_count.fetch_add(1, std::memory_order_relaxed);
			}

			// Reduced one task because I did it
			--task_count;
		};

		// Throw the defined task to slave.
		task_dispatcher.push_task_async(task);
	}

	// join yourself as a slave
	task_dispatcher.on_idle(thread_id);

	// wait for all tasks to complete
	while (task_count)
		sleep(1);

#if !defined(LOSS_FUNCTION_IS_ELMO_METHOD)
	// rmse = root mean square error: mean square error
	// mae = mean absolute error: mean absolute error
	auto dsig_rmse = std::sqrt(sum_error / (sfen_for_mse.size() + epsilon));
	auto dsig_mae = sum_error2 / (sfen_for_mse.size() + epsilon);
	auto eval_mae = sum_error3 / (sfen_for_mse.size() + epsilon);
	cout << " , dsig rmse = " << dsig_rmse << " , dsig mae = " << dsig_mae
		<< " , eval mae = " << eval_mae;
#endif

#if defined ( LOSS_FUNCTION_IS_ELMO_METHOD )
#if defined(EVAL_NNUE)
	latest_loss_sum += test_sum_cross_entropy - test_sum_entropy;
	latest_loss_count += sr.sfen_for_mse.size();
#endif

// learn_cross_entropy may be called train cross entropy in the world of machine learning,
// When omitting the acronym, it is nice to be able to distinguish it from test cross entropy(tce) by writing it as lce.

	if (sr.sfen_for_mse.size() && done)
	{
		cout
			<< " , test_cross_entropy_eval = "  << test_sum_cross_entropy_eval / sr.sfen_for_mse.size()
			<< " , test_cross_entropy_win = "   << test_sum_cross_entropy_win / sr.sfen_for_mse.size()
			<< " , test_entropy_eval = "        << test_sum_entropy_eval / sr.sfen_for_mse.size()
			<< " , test_entropy_win = "         << test_sum_entropy_win / sr.sfen_for_mse.size()
			<< " , test_cross_entropy = "       << test_sum_cross_entropy / sr.sfen_for_mse.size()
			<< " , test_entropy = "             << test_sum_entropy / sr.sfen_for_mse.size()
			<< " , norm = "						<< sum_norm
			<< " , move accuracy = "			<< (move_accord_count * 100.0 / sr.sfen_for_mse.size()) << "%";
		if (done != static_cast<uint64_t>(-1))
		{
			cout
				<< " , learn_cross_entropy_eval = " << learn_sum_cross_entropy_eval / done
				<< " , learn_cross_entropy_win = "  << learn_sum_cross_entropy_win / done
				<< " , learn_entropy_eval = "       << learn_sum_entropy_eval / done
				<< " , learn_entropy_win = "        << learn_sum_entropy_win / done
				<< " , learn_cross_entropy = "      << learn_sum_cross_entropy / done
				<< " , learn_entropy = "            << learn_sum_entropy / done;
		}
		cout << endl;
	}
	else {
		cout << "Error! : sr.sfen_for_mse.size() = " << sr.sfen_for_mse.size() << " ,  done = " << done << endl;
	}

	// Clear 0 for next time.
	learn_sum_cross_entropy_eval = 0.0;
	learn_sum_cross_entropy_win = 0.0;
	learn_sum_cross_entropy = 0.0;
	learn_sum_entropy_eval = 0.0;
	learn_sum_entropy_win = 0.0;
	learn_sum_entropy = 0.0;
#else
	<< endl;
#endif
}


void LearnerThink::thread_worker(size_t thread_id)
{
#if defined(_OPENMP)
	omp_set_num_threads((int)Options["Threads"]);
#endif

	auto th = Threads[thread_id];
	auto& pos = th->rootPos;

	while (true)
	{
	// display mse (this is sometimes done only for thread 0)
	// Immediately after being read from the file...

#if defined(EVAL_NNUE)
		// Lock the evaluation function so that it is not used during updating.
		shared_lock<shared_timed_mutex> read_lock(nn_mutex, defer_lock);
		if (sr.next_update_weights <= sr.total_done ||
		    (thread_id != 0 && !read_lock.try_lock()))
#else
		if (sr.next_update_weights <= sr.total_done)
#endif
		{
			if (thread_id != 0)
			{
				// Wait except thread_id == 0.

				if (stop_flag)
					break;

				// I want to parallelize rmse calculation etc., so if task() is loaded, process it.
				task_dispatcher.on_idle(thread_id);
				continue;
			}
			else
			{
				// Only thread_id == 0 performs the following update process.

				// The weight array is not updated for the first time.
				if (sr.next_update_weights == 0)
				{
					sr.next_update_weights += mini_batch_size;
					continue;
				}

#if !defined(EVAL_NNUE)
				// Output the current time. Output every time.
				std::cout << sr.total_done << " sfens , at " << now_string() << std::endl;

				// Reflect the gradient in the weight array at this timing. The calculation of the gradient is just right for each 1M phase in terms of mini-batch.
				Eval::update_weights(epoch , freeze);

				// Display epoch and current eta for debugging.
				std::cout << "epoch = " << epoch << " , eta = " << Eval::get_eta() << std::endl;
#else
				{
					// update parameters

					// Lock the evaluation function so that it is not used during updating.
					lock_guard<shared_timed_mutex> write_lock(nn_mutex);
					Eval::NNUE::UpdateParameters(epoch);
				}
#endif
				++epoch;

				// Save once every 1 billion phases.

				// However, the elapsed time during update_weights() and calc_rmse() is ignored.
				if (++sr.save_count * mini_batch_size >= eval_save_interval)
				{
					sr.save_count = 0;

					// During this time, as the gradient calculation proceeds, the value becomes too large and I feel annoyed, so stop other threads.
					const bool converged = save();
					if (converged)
					{
						stop_flag = true;
						sr.stop_flag = true;
						break;
					}
				}

				// Calculate rmse. This is done for samples of 10,000 phases.
				// If you do with 40 cores, update_weights every 1 million phases
				// I don't think it's so good to be tiring.
				static uint64_t loss_output_count = 0;
				if (++loss_output_count * mini_batch_size >= loss_output_interval)
				{
					loss_output_count = 0;

					// Number of cases processed this time
					uint64_t done = sr.total_done - sr.last_done;

					// loss calculation
					calc_loss(thread_id , done);

#if defined(EVAL_NNUE)
					Eval::NNUE::CheckHealth();
#endif

					// Make a note of how far you have totaled.
					sr.last_done = sr.total_done;
				}

				// Next time, I want you to do this series of processing again when you process only mini_batch_size.
				sr.next_update_weights += mini_batch_size;

				// Since I was waiting for the update of this sr.next_update_weights except the main thread,
				// Once this value is updated, it will start moving again.
			}
		}

		PackedSfenValue ps;
	RetryRead:;
		if (!sr.read_to_thread_buffer(thread_id, ps))
		{
			// ran out of thread pool for my thread.
			// Because there are almost no phases left,
			// Terminate all other threads.

			stop_flag = true;
			break;
		}

		// The evaluation value exceeds the learning target value.
		// Ignore this aspect information.
		if (eval_limit <abs(ps.score))
			goto RetryRead;


		if (!use_draw_games_in_training && ps.game_result == 0)
			goto RetryRead;


		// Skip over the opening phase
		if (ps.gamePly < prng.rand(reduction_gameply))
			goto RetryRead;

#if 0
		auto sfen = pos.sfen_unpack(ps.data);
		pos.set(sfen);
#endif
		// ↑ Since it is slow when passing through sfen, I made a dedicated function.
		StateInfo si;
		const bool mirror = prng.rand(100) < mirror_percentage;
		if (pos.set_from_packed_sfen(ps.sfen,&si,th,mirror) != 0)
		{
			// I got a strange sfen. Should be debugged!
			// Since it is an illegal sfen, it may not be displayed with pos.sfen(), but it is better than not.
			cout << "Error! : illigal packed sfen = " << pos.fen() << endl;
			goto RetryRead;
		}
#if !defined(EVAL_NNUE)
		{
			auto key = pos.key();
			// Exclude the phase used for rmse calculation.
			if (sr.is_for_rmse(key) && skip_duplicated_positions_in_training)
				goto RetryRead;

			// Exclude the most recently used aspect.
			auto hash_index = size_t(key & (sr.READ_SFEN_HASH_SIZE - 1));
			auto key2 = sr.hash[hash_index];
			if (key == key2 && skip_duplicated_positions_in_training)
				goto RetryRead;
			sr.hash[hash_index] = key; // Replace with the current key.
		}
#endif

		// There is a possibility that all the pieces are blocked and stuck.
		// Also, the declaration win phase is excluded from learning because you cannot go to leaf with PV moves.
		// (shouldn't write out such teacher aspect itself, but may have written it out with an old generation routine)
	// Skip the position if there are no legal moves (=checkmated or stalemate).
		if (MoveList<LEGAL>(pos).size() == 0)
			goto RetryRead;

		// I can read it, so try displaying it.
		//		cout << pos << value << endl;

		// Evaluation value of shallow search (qsearch)
		auto r = qsearch(pos);
		auto pv = r.second;

		// Evaluation value of deep search
		auto deep_value = (Value)ps.score;

		// I feel that the mini batch has a better gradient.
		// Go to the leaf node as it is, add only to the gradient array, and later try AdaGrad at the time of rmse aggregation.

		auto rootColor = pos.side_to_move();

		// If the initial PV is different, it is better not to use it for learning.
		// If it is the result of searching a completely different place, it may become noise.
		// It may be better not to study where the difference in evaluation values ​​is too large.

#if 0
		// If you do this, about 13% of the phases will be excluded from the learning target. Good and bad are subtle.
		if (pv.size() >= 1 && (uint16_t)pv[0] != ps.move)
		{
			// dbg_hit_on(false);
			continue;
		}
#endif

#if 0
		// It may be better not to study where the difference in evaluation values ​​is too large.
		// → It's okay because it passes the win rate function... About 30% of the phases are out of the scope of learning...
		if (abs((int16_t)r.first - ps.score) >= Eval::PawnValue * 4)
		{
//			dbg_hit_on(false);
			continue;
		}
		//		dbg_hit_on(true);
#endif

		int ply = 0;

		// A helper function that adds the gradient to the current phase.
		auto pos_add_grad = [&]() {
			// Use the value of evaluate in leaf as shallow_value.
			// Using the return value of qsearch() as shallow_value,
			// If PV is interrupted in the middle, the phase where evaluate() is called to calculate the gradient, and
			// I don't think this is a very desirable property, as the aspect that gives that gradient will be different.
			// I have turned off the substitution table, but since the pv array has not been updated due to one stumbling block etc...

			Value shallow_value = (rootColor == pos.side_to_move()) ? Eval::evaluate(pos) : -Eval::evaluate(pos);

#if defined (LOSS_FUNCTION_IS_ELMO_METHOD)
			// Calculate loss for training data
			double learn_cross_entropy_eval, learn_cross_entropy_win, learn_cross_entropy;
			double learn_entropy_eval, learn_entropy_win, learn_entropy;
			calc_cross_entropy(deep_value, shallow_value, ps, learn_cross_entropy_eval, learn_cross_entropy_win, learn_cross_entropy, learn_entropy_eval, learn_entropy_win, learn_entropy);
			learn_sum_cross_entropy_eval += learn_cross_entropy_eval;
			learn_sum_cross_entropy_win += learn_cross_entropy_win;
			learn_sum_cross_entropy += learn_cross_entropy;
			learn_sum_entropy_eval += learn_entropy_eval;
			learn_sum_entropy_win += learn_entropy_win;
			learn_sum_entropy += learn_entropy;
#endif

#if !defined(EVAL_NNUE)
			// Slope
			double dj_dw = calc_grad(deep_value, shallow_value, ps);

			// Add jd_dw as the gradient (∂J/∂Wj) for the feature vector currently appearing in the leaf node.

			// If it is not PV termination, apply a discount rate.
			if (discount_rate != 0 && ply != (int)pv.size())
				dj_dw *= discount_rate;

			// Since we have reached leaf, add the gradient to the features that appear in this phase.
			// Update based on gradient later.
			Eval::add_grad(pos, rootColor, dj_dw, freeze);
#else
			const double example_weight =
			    (discount_rate != 0 && ply != (int)pv.size()) ? discount_rate : 1.0;
			Eval::NNUE::AddExample(pos, rootColor, ps, example_weight);
#endif

			// Since the processing is completed, the counter of the processed number is incremented
			sr.total_done++;
		};

		StateInfo state[MAX_PLY]; // PV of qsearch cannot be so long.
		bool illegal_move = false;
		for (auto m : pv)
		{
			// I shouldn't be an illegal player.
			// An illegal move sometimes comes here...
			if (!pos.pseudo_legal(m) || !pos.legal(m))
			{
				//cout << pos << m << endl;
				//assert(false);
				illegal_move = true;
				break;
			}

			// Processing when adding the gradient to the node on each PV.
			//If discount_rate is 0, this process is not performed.
			if (discount_rate != 0)
				pos_add_grad();

			pos.do_move(m, state[ply++]);

			// Since the value of evaluate in leaf is used, the difference is updated.
			Eval::NNUE::update_eval(pos);
		}

		if (illegal_move) {
			sync_cout << "An illical move was detected... Excluded the position from the learning data..." << sync_endl;
			continue;
		}

		// Since we have reached the end phase of PV, add the slope here.
		pos_add_grad();

		// rewind the phase
		for (auto it = pv.rbegin(); it != pv.rend(); ++it)
			pos.undo_move(*it);

#if 0
		// When adding the gradient to the root phase
		shallow_value = (rootColor == pos.side_to_move()) ? Eval::evaluate(pos) : -Eval::evaluate(pos);
		dj_dw = calc_grad(deep_value, shallow_value, ps);
		Eval::add_grad(pos, rootColor, dj_dw , without_kpp);
#endif

	}

}

// Write evaluation function file.
bool LearnerThink::save(bool is_final)
{
	// Each time you save, change the extension part of the file name like "0","1","2",..
	// (Because I want to compare the winning rate for each evaluation function parameter later)

	if (save_only_once)
	{
		// When EVAL_SAVE_ONLY_ONCE is defined,
		// Do not dig a subfolder because I want to save it only once.
		Eval::save_eval("");
	}
	else if (is_final) {
		Eval::save_eval("final");
		return true;
	}
	else {
		static int dir_number = 0;
		const std::string dir_name = std::to_string(dir_number++);
		Eval::save_eval(dir_name);
#if defined(EVAL_NNUE)
		if (newbob_decay != 1.0 && latest_loss_count > 0) {
			static int trials = newbob_num_trials;
			const double latest_loss = latest_loss_sum / latest_loss_count;
			latest_loss_sum = 0.0;
			latest_loss_count = 0;
			cout << "loss: " << latest_loss;
			if (latest_loss < best_loss) {
				cout << " < best (" << best_loss << "), accepted" << endl;
				best_loss = latest_loss;
				best_nn_directory = Path::Combine((std::string)Options["EvalSaveDir"], dir_name);
				trials = newbob_num_trials;
			} else {
				cout << " >= best (" << best_loss << "), rejected" << endl;
				if (best_nn_directory.empty()) {
					cout << "WARNING: no improvement from initial model" << endl;
				} else {
					cout << "restoring parameters from " << best_nn_directory << endl;
					Eval::NNUE::RestoreParameters(best_nn_directory);
				}
				if (--trials > 0 && !is_final) {
					cout << "reducing learning rate scale from " << newbob_scale
					     << " to " << (newbob_scale * newbob_decay)
					     << " (" << trials << " more trials)" << endl;
					newbob_scale *= newbob_decay;
					Eval::NNUE::SetGlobalLearningRateScale(newbob_scale);
				}
			}
			if (trials == 0) {
				cout << "converged" << endl;
				return true;
			}
		}
#endif
	}
	return false;
}

// Shuffle_files(), shuffle_files_quick() subcontracting, writing part.
// output_file_name: Name of the file to write
// prng: random number
// afs: fstream of each teacher phase file
// a_count: The number of teacher positions inherent in each file.
void shuffle_write(const string& output_file_name , PRNG& prng , vector<fstream>& afs , vector<uint64_t>& a_count)
{
	uint64_t total_sfen_count = 0;
	for (auto c : a_count)
		total_sfen_count += c;

	// number of exported phases
	uint64_t write_sfen_count = 0;

	// Output the progress on the screen for each phase.
	const uint64_t buffer_size = 10000000;

	auto print_status = [&]()
	{
		// Output progress every 10M phase or when all writing is completed
		if (((write_sfen_count % buffer_size) == 0) ||
			(write_sfen_count == total_sfen_count))
			cout << write_sfen_count << " / " << total_sfen_count << endl;
	};


	cout << endl <<  "write : " << output_file_name << endl;

	fstream fs(output_file_name, ios::out | ios::binary);

	// total teacher positions
	uint64_t sum = 0;
	for (auto c : a_count)
		sum += c;

	while (sum != 0)
	{
		auto r = prng.rand(sum);

		// Aspects stored in fs[0] file ... Aspects stored in fs[1] file ...
		//Think of it as a series like, and determine in which file r is pointing.
		// The contents of the file are shuffled, so you can take the next element from that file.
		// Each file has a_count[x] phases, so this process can be written as follows.

		uint64_t n = 0;
		while (a_count[n] <= r)
			r -= a_count[n++];

		// This confirms n. Before you forget it, reduce the remaining number.

		--a_count[n];
		--sum;

		PackedSfenValue psv;
		// It's better to read and write all at once until the performance is not so good...
		if (afs[n].read((char*)&psv, sizeof(PackedSfenValue)))
		{
			fs.write((char*)&psv, sizeof(PackedSfenValue));
			++write_sfen_count;
			print_status();
		}
	}
	print_status();
	fs.close();
	cout << "done!" << endl;
}

// Subcontracting the teacher shuffle "learn shuffle" command.
// output_file_name: name of the output file where the shuffled teacher positions will be written
void shuffle_files(const vector<string>& filenames , const string& output_file_name , uint64_t buffer_size )
{
	// The destination folder is
	// tmp/ for temporary writing

	// Temporary file is written to tmp/ folder for each buffer_size phase.
	// For example, if buffer_size = 20M, you need a buffer of 20M*40bytes = 800MB.
	// In a PC with a small memory, it would be better to reduce this.
	// However, if the number of files increases too much, it will not be possible to open at the same time due to OS restrictions.
	// There should have been a limit of 512 per process on Windows, so you can open here as 500,
	// The current setting is 500 files x 20M = 10G = 10 billion phases.

	PSVector buf;
	buf.resize(buffer_size);
	// ↑ buffer, a marker that indicates how much you have used
	uint64_t buf_write_marker = 0;

	// File name to write (incremental counter because it is a serial number)
	uint64_t write_file_count = 0;

	// random number to shuffle
	// Do not use std::random_device().  Because it always the same integers on MinGW.
	PRNG prng(std::chrono::system_clock::now().time_since_epoch().count());

	// generate the name of the temporary file
	auto make_filename = [](uint64_t i)
	{
		return "tmp/" + to_string(i) + ".bin";
	};

	// Exported files in tmp/ folder, number of teacher positions stored in each
	vector<uint64_t> a_count;

	auto write_buffer = [&](uint64_t size)
	{
		// shuffle from buf[0] to buf[size-1]
		for (uint64_t i = 0; i < size; ++i)
			swap(buf[i], buf[(uint64_t)(prng.rand(size - i) + i)]);

		// write to a file
		fstream fs;
		fs.open(make_filename(write_file_count++), ios::out | ios::binary);
		fs.write((char*)&buf[0], size * sizeof(PackedSfenValue));
		fs.close();
		a_count.push_back(size);

		buf_write_marker = 0;
		cout << ".";
	};

	Dependency::mkdir("tmp");

	// Shuffle and export as a 10M phase shredded file.
	for (auto filename : filenames)
	{
		fstream fs(filename, ios::in | ios::binary);
		cout << endl << "open file = " << filename;
		while (fs.read((char*)&buf[buf_write_marker], sizeof(PackedSfenValue)))
			if (++buf_write_marker == buffer_size)
				write_buffer(buffer_size);

		// Read in units of sizeof(PackedSfenValue),
		// Ignore the last remaining fraction. (Fails in fs.read, so exit while)
		// (The remaining fraction seems to be half-finished data that was created because it was stopped halfway during teacher generation.)

	}

	if (buf_write_marker != 0)
		write_buffer(buf_write_marker);

	// Only shuffled files have been written write_file_count.
	// As a second pass, if you open all of them at the same time, select one at random and load one phase at a time
	// Now you have shuffled.

	// Original file for shirt full + tmp file + file to write requires 3 times the storage capacity of the original file.
	// 1 billion SSD is not enough for shuffling because it is 400GB for 10 billion phases.
	// If you want to delete (or delete by hand) the original file at this point after writing to tmp,
	// The storage capacity is about twice that of the original file.
	// So, maybe we should have an option to delete the original file.

	// Files are opened at the same time. It is highly possible that this will exceed FOPEN_MAX.
	// In that case, rather than adjusting buffer_size to reduce the number of files.

	vector<fstream> afs;
	for (uint64_t i = 0; i < write_file_count; ++i)
		afs.emplace_back(fstream(make_filename(i),ios::in | ios::binary));

	// Throw to the subcontract function and end.
	shuffle_write(output_file_name, prng, afs, a_count);
}

// Subcontracting the teacher shuffle "learn shuffleq" command.
// This is written in 1 pass.
// output_file_name: name of the output file where the shuffled teacher positions will be written
void shuffle_files_quick(const vector<string>& filenames, const string& output_file_name)
{
	// number of phases read
	uint64_t read_sfen_count = 0;

	// random number to shuffle
	// Do not use std::random_device().  Because it always the same integers on MinGW.
	PRNG prng(std::chrono::system_clock::now().time_since_epoch().count());

	// number of files
	size_t file_count = filenames.size();

	// Number of teacher positions stored in each file in filenames
	vector<uint64_t> a_count(file_count);

	// Count the number of teacher aspects in each file.
	vector<fstream> afs(file_count);

	for (size_t i = 0; i <file_count ;++i)
	{
		auto filename = filenames[i];
		auto& fs = afs[i];

		fs.open(filename, ios::in | ios::binary);
		fs.seekg(0, fstream::end);
		uint64_t eofPos = (uint64_t)fs.tellg();
		fs.clear(); // Otherwise, the next seek may fail.
		fs.seekg(0, fstream::beg);
		uint64_t begPos = (uint64_t)fs.tellg();
		uint64_t file_size = eofPos - begPos;
		uint64_t sfen_count = file_size / sizeof(PackedSfenValue);
		a_count[i] = sfen_count;

		// Output the number of sfen stored in each file.
		cout << filename << " = " << sfen_count << " sfens." << endl;
	}

	// Since we know the file size of each file,
	// open them all at once (already open),
	// Select one at a time and load one phase at a time
	// Now you have shuffled.

	// Throw to the subcontract function and end.
	shuffle_write(output_file_name, prng, afs, a_count);
}

// Subcontracting the teacher shuffle "learn shufflem" command.
// Read the whole memory and write it out with the specified file name.
void shuffle_files_on_memory(const vector<string>& filenames,const string output_file_name)
{
	PSVector buf;

	for (auto filename : filenames)
	{
		std::cout << "read : " << filename << std::endl;
		read_file_to_memory(filename, [&buf](uint64_t size) {
			assert((size % sizeof(PackedSfenValue)) == 0);
			// Expand the buffer and read after the last end.
			uint64_t last = buf.size();
			buf.resize(last + size / sizeof(PackedSfenValue));
			return (void*)&buf[last];
		});
	}

	// shuffle from buf[0] to buf[size-1]
	// Do not use std::random_device().  Because it always the same integers on MinGW.
	PRNG prng(std::chrono::system_clock::now().time_since_epoch().count());
	uint64_t size = (uint64_t)buf.size();
	std::cout << "shuffle buf.size() = " << size << std::endl;
	for (uint64_t i = 0; i < size; ++i)
		swap(buf[i], buf[(uint64_t)(prng.rand(size - i) + i)]);

	std::cout << "write : " << output_file_name << endl;

	// If the file to be written exceeds 2GB, it cannot be written in one shot with fstream::write, so use wrapper.
	write_memory_to_file(output_file_name, (void*)&buf[0], (uint64_t)sizeof(PackedSfenValue)*(uint64_t)buf.size());

	std::cout << "..shuffle_on_memory done." << std::endl;
}

bool fen_is_ok(Position& pos, std::string input_fen) {
	std::string pos_fen = pos.fen();
	std::istringstream ss_input(input_fen);
	std::istringstream ss_pos(pos_fen);

	// example : "2r4r/4kpp1/nb1np3/p2p3p/B2P1BP1/PP6/4NPKP/2R1R3 w - h6 0 24"
	//       --> "2r4r/4kpp1/nb1np3/p2p3p/B2P1BP1/PP6/4NPKP/2R1R3"
	std::string str_input, str_pos;
	ss_input >> str_input;
	ss_pos >> str_pos;

	// Only compare "Piece placement field" between input_fen and pos.fen().
	return str_input == str_pos;
}

void convert_bin(const vector<string>& filenames, const string& output_file_name, const int ply_minimum, const int ply_maximum, const int interpolate_eval, const bool check_invalid_fen, const bool check_illegal_move)
{
	std::cout << "check_invalid_fen=" << check_invalid_fen << std::endl;
	std::cout << "check_illegal_move=" << check_illegal_move << std::endl;

	std::fstream fs;
	uint64_t data_size=0;
	uint64_t filtered_size = 0;
	uint64_t filtered_size_fen = 0;
	uint64_t filtered_size_move = 0;
	uint64_t filtered_size_ply = 0;
	auto th = Threads.main();
	auto &tpos = th->rootPos;
	// convert plain rag to packed sfenvalue for Yaneura king
	fs.open(output_file_name, ios::app | ios::binary);
	StateListPtr states;
	for (auto filename : filenames) {
		std::cout << "convert " << filename << " ... ";
		std::string line;
		ifstream ifs;
		ifs.open(filename);
		PackedSfenValue p;
		data_size = 0;
		filtered_size = 0;
		filtered_size_fen = 0;
		filtered_size_move = 0;
		filtered_size_ply = 0;
		p.gamePly = 1; // Not included in apery format. Should be initialized
		bool ignore_flag_fen = false;
		bool ignore_flag_move = false;
		bool ignore_flag_ply = false;
		while (std::getline(ifs, line)) {
			std::stringstream ss(line);
			std::string token;
			std::string value;
			ss >> token;
			if (token == "fen") {
				states = StateListPtr(new std::deque<StateInfo>(1)); // Drop old and create a new one
				std::string input_fen = line.substr(4);
				tpos.set(input_fen, false, &states->back(), Threads.main());
				if (check_invalid_fen && !fen_is_ok(tpos, input_fen)) {
					ignore_flag_fen = true;
					filtered_size_fen++;
				}
				else {
					tpos.sfen_pack(p.sfen);
				}
			}
			else if (token == "move") {
				ss >> value;
				Move move = UCI::to_move(tpos, value);
				if (check_illegal_move && move == MOVE_NONE) {
					ignore_flag_move = true;
					filtered_size_move++;
				}
				else {
					p.move = move;
				}
			}
			else if (token == "score") {
				double score;
				ss >> score;
				// Training Formula · Issue #71 · nodchip/Stockfish https://github.com/nodchip/Stockfish/issues/71
				// Normalize to [0.0, 1.0].
				score = (score - src_score_min_value) / (src_score_max_value - src_score_min_value);
				// Scale to [dest_score_min_value, dest_score_max_value].
				score = score * (dest_score_max_value - dest_score_min_value) + dest_score_min_value;
				p.score = Math::clamp((int32_t)std::round(score) , -(int32_t)VALUE_MATE , (int32_t)VALUE_MATE);
			}
			else if (token == "ply") {
				int temp;
				ss >> temp;
				if(temp < ply_minimum || temp > ply_maximum){
					ignore_flag_ply = true;
					filtered_size_ply++;
				}
				p.gamePly = uint16_t(temp); // No cast here?
				if (interpolate_eval != 0){
					p.score = min(3000, interpolate_eval * temp);
				}
			}
			else if (token == "result") {
				int temp;
				ss >> temp;
				p.game_result = int8_t(temp); // Do you need a cast here?
				if (interpolate_eval){
					p.score = p.score * p.game_result;
				}
			}
			else if (token == "e") {
				if (!(ignore_flag_fen || ignore_flag_move || ignore_flag_ply)) {
					fs.write((char*)&p, sizeof(PackedSfenValue));
					data_size+=1;
					// debug
					// std::cout<<tpos<<std::endl;
					// std::cout<<p.score<<","<<int(p.gamePly)<<","<<int(p.game_result)<<std::endl;
				}
				else {
					filtered_size++;
				}
				ignore_flag_fen = false;
				ignore_flag_move = false;
				ignore_flag_ply = false;
			}
		}
		std::cout << "done " << data_size << " parsed " << filtered_size << " is filtered"
				  << " (invalid fen:" << filtered_size_fen << ", illegal move:" << filtered_size_move << ", invalid ply:" << filtered_size_ply << ")" << std::endl;
		ifs.close();
	}
	std::cout << "all done" << std::endl;
	fs.close();
}

static inline void ltrim(std::string &s) {
	s.erase(s.begin(), std::find_if(s.begin(), s.end(), [](int ch) {
		return !std::isspace(ch);
	}));
}

static inline void rtrim(std::string &s) {
	s.erase(std::find_if(s.rbegin(), s.rend(), [](int ch) {
		return !std::isspace(ch);
	}).base(), s.end());
}

static inline void trim(std::string &s) {
	ltrim(s);
	rtrim(s);
}

int parse_game_result_from_pgn_extract(std::string result) {
	// White Win
	if (result == "\"1-0\"") {
		return 1;
	}
	// Black Win
	else if (result == "\"0-1\"") {
		return -1;
	}
	// Draw
	else {
		return 0;
	}
}

// 0.25 -->  0.25 * PawnValueEg
// #-4  --> -mate_in(4)
// #3   -->  mate_in(3)
// -M4  --> -mate_in(4)
// +M3  -->  mate_in(3)
Value parse_score_from_pgn_extract(std::string eval, bool& success) {
	success = true;

	if (eval.substr(0, 1) == "#") {
		if (eval.substr(1, 1) == "-") {
			return -mate_in(stoi(eval.substr(2, eval.length() - 2)));
		}
		else {
			return mate_in(stoi(eval.substr(1, eval.length() - 1)));
		}
	}
	else if (eval.substr(0, 2) == "-M") {
		//std::cout << "eval=" << eval << std::endl;
		return -mate_in(stoi(eval.substr(2, eval.length() - 2)));
	}
	else if (eval.substr(0, 2) == "+M") {
		//std::cout << "eval=" << eval << std::endl;
		return mate_in(stoi(eval.substr(2, eval.length() - 2)));
	}
	else {
		char *endptr;
		double value = strtod(eval.c_str(), &endptr);

		if (*endptr != '\0') {
			success = false;
			return VALUE_ZERO;
		}
		else {
			return Value(value * static_cast<double>(PawnValueEg));
		}
	}
}

// for Debug
//#define DEBUG_CONVERT_BIN_FROM_PGN_EXTRACT

bool is_like_fen(std::string fen) {
	int count_space = std::count(fen.cbegin(), fen.cend(), ' ');
	int count_slash = std::count(fen.cbegin(), fen.cend(), '/');

#if defined(DEBUG_CONVERT_BIN_FROM_PGN_EXTRACT)
	//std::cout << "count_space=" << count_space << std::endl;
	//std::cout << "count_slash=" << count_slash << std::endl;
#endif

	return count_space == 5 && count_slash == 7;
}

void convert_bin_from_pgn_extract(const vector<string>& filenames, const string& output_file_name, const bool pgn_eval_side_to_move, const bool convert_no_eval_fens_as_score_zero)
{
	std::cout << "pgn_eval_side_to_move=" << pgn_eval_side_to_move << std::endl;
	std::cout << "convert_no_eval_fens_as_score_zero=" << convert_no_eval_fens_as_score_zero << std::endl;

	auto th = Threads.main();
	auto &pos = th->rootPos;

	std::fstream ofs;
	ofs.open(output_file_name, ios::out | ios::binary);

	int game_count = 0;
	int fen_count = 0;

	for (auto filename : filenames) {
		std::cout << now_string() << " convert " << filename << std::endl;
		ifstream ifs;
		ifs.open(filename);

		int game_result = 0;

		std::string line;
		while (std::getline(ifs, line)) {

			if (line.empty()) {
				continue;
			}

			else if (line.substr(0, 1) == "[") {
				std::regex pattern_result(R"(\[Result (.+?)\])");
				std::smatch match;

				// example: [Result "1-0"]
				if (std::regex_search(line, match, pattern_result)) {
					game_result = parse_game_result_from_pgn_extract(match.str(1));
#if defined(DEBUG_CONVERT_BIN_FROM_PGN_EXTRACT)
					std::cout << "game_result=" << game_result << std::endl;
#endif
					game_count++;
					if (game_count % 10000 == 0) {
						std::cout << now_string() << " game_count=" << game_count << ", fen_count=" << fen_count << std::endl;
					}
				}

				continue;
			}

			else {
				int gamePly = 1;
				auto itr = line.cbegin();

				while (true) {
					gamePly++;

					PackedSfenValue psv;
					memset((char*)&psv, 0, sizeof(PackedSfenValue));

					// fen
					{
						bool fen_found = false;

						while (!fen_found) {
							std::regex pattern_bracket(R"(\{(.+?)\})");
							std::smatch match;
							if (!std::regex_search(itr, line.cend(), match, pattern_bracket)) {
								break;
							}

							itr += match.position(0) + match.length(0) - 1;
							std::string str_fen = match.str(1);
							trim(str_fen);

							if (is_like_fen(str_fen)) {
								fen_found = true;

								StateInfo si;
								pos.set(str_fen, false, &si, th);
								pos.sfen_pack(psv.sfen);
							}

#if defined(DEBUG_CONVERT_BIN_FROM_PGN_EXTRACT)
							std::cout << "str_fen=" << str_fen << std::endl;
							std::cout << "fen_found=" << fen_found << std::endl;
#endif
						}

						if (!fen_found) {
							break;
						}
					}

					// move
					{
						std::regex pattern_move(R"(\}(.+?)\{)");
						std::smatch match;
						if (!std::regex_search(itr, line.cend(), match, pattern_move)) {
							break;
						}

						itr += match.position(0) + match.length(0) - 1;
						std::string str_move = match.str(1);
						trim(str_move);
#if defined(DEBUG_CONVERT_BIN_FROM_PGN_EXTRACT)
						std::cout << "str_move=" << str_move << std::endl;
#endif
						psv.move = UCI::to_move(pos, str_move);
					}

					// eval
					bool eval_found = false;
					{
						std::regex pattern_bracket(R"(\{(.+?)\})");
						std::smatch match;
						if (!std::regex_search(itr, line.cend(), match, pattern_bracket)) {
							break;
						}

						std::string str_eval_clk = match.str(1);
						trim(str_eval_clk);
#if defined(DEBUG_CONVERT_BIN_FROM_PGN_EXTRACT)
						std::cout << "str_eval_clk=" << str_eval_clk << std::endl;
#endif

						// example: { [%eval 0.25] [%clk 0:10:00] }
						// example: { [%eval #-4] [%clk 0:10:00] }
						// example: { [%eval #3] [%clk 0:10:00] }
						// example: { +0.71/22 1.2s }
						// example: { -M4/7 0.003s }
						// example: { M3/245 0.017s }
						// example: { +M1/245 0.010s, White mates }
						// example: { 0.60 }
						// example: { book }
						// example: { rnbqkb1r/pp3ppp/2p1pn2/3p4/2PP4/2N2N2/PP2PPPP/R1BQKB1R w KQkq - 0 5 }

						// Considering the absence of eval
						if (!is_like_fen(str_eval_clk)) {
							itr += match.position(0) + match.length(0) - 1;

							if (str_eval_clk != "book") {
								std::regex pattern_eval1(R"(\[\%eval (.+?)\])");
								std::regex pattern_eval2(R"((.+?)\/)");

								std::string str_eval;
								if (std::regex_search(str_eval_clk, match, pattern_eval1) ||
									std::regex_search(str_eval_clk, match, pattern_eval2)) {
									str_eval = match.str(1);
									trim(str_eval);
								}
								else {
									str_eval = str_eval_clk;
								}

								bool success = false;
								Value value = parse_score_from_pgn_extract(str_eval, success);
								if (success) {
									eval_found = true;
									psv.score = Math::clamp(value, -VALUE_MATE , VALUE_MATE);
								}

#if defined(DEBUG_CONVERT_BIN_FROM_PGN_EXTRACT)
								std::cout << "str_eval=" << str_eval << std::endl;
								std::cout << "success=" << success << ", psv.score=" << psv.score << std::endl;
#endif
							}
						}
					}

					// write
					if (eval_found || convert_no_eval_fens_as_score_zero) {
						if (!eval_found && convert_no_eval_fens_as_score_zero) {
							psv.score = 0;
						}

						psv.gamePly = gamePly;
						psv.game_result = game_result;

						if (pos.side_to_move() == BLACK) {
							if (!pgn_eval_side_to_move) {
								psv.score *= -1;
							}
							psv.game_result *= -1;
						}

						ofs.write((char*)&psv, sizeof(PackedSfenValue));

						fen_count++;
					}
				}

				game_result = 0;
			}
		}
	}

	std::cout << now_string() << " game_count=" << game_count << ", fen_count=" << fen_count << std::endl;
	std::cout << now_string() << " all done" << std::endl;
	ofs.close();
}

void convert_plain(const vector<string>& filenames, const string& output_file_name)
{
	Position tpos;
	std::ofstream ofs;
	ofs.open(output_file_name, ios::app);
	auto th = Threads.main();
	for (auto filename : filenames) {
		std::cout << "convert " << filename << " ... ";

		// Just convert packedsfenvalue to text
		std::fstream fs;
		fs.open(filename, ios::in | ios::binary);
		PackedSfenValue p;
		while (true)
		{
			if (fs.read((char*)&p, sizeof(PackedSfenValue))) {
				StateInfo si;
				tpos.set_from_packed_sfen(p.sfen, &si, th, false);

				// write as plain text
				ofs << "fen " << tpos.fen() << std::endl;
				ofs << "move " << UCI::move(Move(p.move), false) << std::endl;
				ofs << "score " << p.score << std::endl;
				ofs << "ply " << int(p.gamePly) << std::endl;
				ofs << "result " << int(p.game_result) << std::endl;
				ofs << "e" << std::endl;
			}
			else {
				break;
			}
		}
		fs.close();
		std::cout << "done" << std::endl;
	}
	ofs.close();
	std::cout << "all done" << std::endl;
}

// Learning from the generated game record
void learn(Position&, istringstream& is)
{
	auto thread_num = (int)Options["Threads"];
	SfenReader sr(thread_num);

	LearnerThink learn_think(sr);
	vector<string> filenames;

	// mini_batch_size 1M aspect by default. This can be increased.
	auto mini_batch_size = LEARN_MINI_BATCH_SIZE;

	// Number of loops (read the game record file this number of times)
	int loop = 1;

	// Game file storage folder (get game file with relative path from here)
	string base_dir;

	string target_dir;

	// If 0, it will be the default value.
	double eta1 = 0.0;
	double eta2 = 0.0;
	double eta3 = 0.0;
	uint64_t eta1_epoch = 0; // eta2 is not applied by default
	uint64_t eta2_epoch = 0; // eta3 is not applied by default

#if defined(USE_GLOBAL_OPTIONS)
	// Save it for later restore.
	auto oldGlobalOptions = GlobalOptions;
	// If you hit the eval hash, you can not calculate rmse etc. so turn it off.
	GlobalOptions.use_eval_hash = false;
	// If you hit the replacement table, pruning may occur at the previous evaluation value, so turn it off.
	GlobalOptions.use_hash_probe = false;
#endif

	// --- Function that only shuffles the teacher aspect

	// normal shuffle
	bool shuffle_normal = false;
	uint64_t buffer_size = 20000000;
	// fast shuffling assuming each file is shuffled
	bool shuffle_quick = false;
	// A function to read the entire file in memory and shuffle it. (Requires file size memory)
	bool shuffle_on_memory = false;
	// Conversion of packed sfen. In plain, it consists of sfen(string), evaluation value (integer), move (eg 7g7f, string), result (loss-1, win 1, draw 0)
	bool use_convert_plain = false;
	// convert plain format teacher to Yaneura King's bin
	bool use_convert_bin = false;
	int ply_minimum = 0;
	int ply_maximum = 114514;
	bool interpolate_eval = 0;
	bool check_invalid_fen = false;
	bool check_illegal_move = false;
	// convert teacher in pgn-extract format to Yaneura King's bin
	bool use_convert_bin_from_pgn_extract = false;
	bool pgn_eval_side_to_move = false;
	bool convert_no_eval_fens_as_score_zero = false;
	// File name to write in those cases (default is "shuffled_sfen.bin")
	string output_file_name = "shuffled_sfen.bin";

	// If the absolute value of the evaluation value in the deep search of the teacher phase exceeds this value, that phase is discarded.
	int eval_limit = 32000;

	// Flag to save the evaluation function file only once near the end.
	bool save_only_once = false;

	// Shuffle about what you are pre-reading on the teacher aspect. (Shuffle of about 10 million phases)
	// Turn on if you want to pass a pre-shuffled file.
	bool no_shuffle = false;

#if defined (LOSS_FUNCTION_IS_ELMO_METHOD)
	// elmo lambda
	ELMO_LAMBDA = 0.33;
	ELMO_LAMBDA2 = 0.33;
	ELMO_LAMBDA_LIMIT = 32000;
#endif

	// Discount rate. If this is set to a value other than 0, the slope will be added even at other than the PV termination. (At that time, apply this discount rate)
	double discount_rate = 0;

	// if (gamePly <rand(reduction_gameply)) continue;
	// An option to exclude the early stage from the learning target moderately like
	// If set to 1, rand(1)==0, so nothing is excluded.
	int reduction_gameply = 1;

	// Optional item that does not let you learn KK/KKP/KPP/KPPP
	array<bool,4> freeze = {};

#if defined(EVAL_NNUE)
	uint64_t nn_batch_size = 1000;
	double newbob_decay = 1.0;
	int newbob_num_trials = 2;
	string nn_options;
#endif

	uint64_t eval_save_interval = LEARN_EVAL_SAVE_INTERVAL;
	uint64_t loss_output_interval = 0;
	uint64_t mirror_percentage = 0;

	string validation_set_file_name;

	// Assume the filenames are staggered.
	while (true)
	{
		string option;
		is >> option;

		if (option == "")
			break;

		// specify the number of phases of mini-batch
		if (option == "bat")
		{
			is >> mini_batch_size;
			mini_batch_size *= 10000; // Unit is ten thousand
		}

		// Specify the folder in which the game record is stored and make it the rooting target.
		else if (option == "targetdir") is >> target_dir;

		// Specify the number of loops
		else if (option == "loop")      is >> loop;

		// Game file storage folder (get game file with relative path from here)
		else if (option == "basedir")   is >> base_dir;

		// Mini batch size
		else if (option == "batchsize") is >> mini_batch_size;

		// learning rate
		else if (option == "eta")        is >> eta1;
		else if (option == "eta1")       is >> eta1; // alias
		else if (option == "eta2")       is >> eta2;
		else if (option == "eta3")       is >> eta3;
		else if (option == "eta1_epoch") is >> eta1_epoch;
		else if (option == "eta2_epoch") is >> eta2_epoch;
		// Accept also the old option name.
		else if (option == "use_draw_in_training" || option == "use_draw_games_in_training") is >> use_draw_games_in_training;
		// Accept also the old option name.
		else if (option == "use_draw_in_validation" || option == "use_draw_games_in_validation") is >> use_draw_games_in_validation;
		// Accept also the old option name.
		else if (option == "use_hash_in_training" || option == "skip_duplicated_positions_in_training") is >> skip_duplicated_positions_in_training;
		else if (option == "winning_probability_coefficient") is >> winning_probability_coefficient;
		// Discount rate
		else if (option == "discount_rate") is >> discount_rate;

		// No learning of KK/KKP/KPP/KPPP.
		else if (option == "freeze_kk")    is >> freeze[0];
		else if (option == "freeze_kkp")   is >> freeze[1];
		else if (option == "freeze_kpp")   is >> freeze[2];

#if defined(EVAL_KPPT) || defined(EVAL_KPP_KKPT) || defined(EVAL_KPP_KKPT_FV_VAR) || defined(EVAL_NABLA)

#elif defined(EVAL_KPPPT) || defined(EVAL_KPPP_KKPT) || defined(EVAL_HELICES)
		else if (option == "freeze_kppp")  is >> freeze[3];
#elif defined(EVAL_KKPP_KKPT) || defined(EVAL_KKPPT)
		else if (option == "freeze_kkpp")  is >> freeze[3];
#endif

#if defined (LOSS_FUNCTION_IS_ELMO_METHOD)
		// LAMBDA
		else if (option == "lambda")       is >> ELMO_LAMBDA;
		else if (option == "lambda2")      is >> ELMO_LAMBDA2;
		else if (option == "lambda_limit") is >> ELMO_LAMBDA_LIMIT;

#endif
		else if (option == "reduction_gameply") is >> reduction_gameply;

		// shuffle related
		else if (option == "shuffle")	shuffle_normal = true;
		else if (option == "buffer_size") is >> buffer_size;
		else if (option == "shuffleq")	shuffle_quick = true;
		else if (option == "shufflem")	shuffle_on_memory = true;
		else if (option == "output_file_name") is >> output_file_name;

		else if (option == "eval_limit") is >> eval_limit;
		else if (option == "save_only_once") save_only_once = true;
		else if (option == "no_shuffle") no_shuffle = true;

#if defined(EVAL_NNUE)
		else if (option == "nn_batch_size") is >> nn_batch_size;
		else if (option == "newbob_decay") is >> newbob_decay;
		else if (option == "newbob_num_trials") is >> newbob_num_trials;
		else if (option == "nn_options") is >> nn_options;
#endif
		else if (option == "eval_save_interval") is >> eval_save_interval;
		else if (option == "loss_output_interval") is >> loss_output_interval;
		else if (option == "mirror_percentage") is >> mirror_percentage;
		else if (option == "validation_set_file_name") is >> validation_set_file_name;

		// Rabbit convert related
		else if (option == "convert_plain") use_convert_plain = true;
		else if (option == "convert_bin") use_convert_bin = true;
		else if (option == "interpolate_eval") is >> interpolate_eval;
		else if (option == "check_invalid_fen") is >> check_invalid_fen;
		else if (option == "check_illegal_move") is >> check_illegal_move;
		else if (option == "convert_bin_from_pgn-extract") use_convert_bin_from_pgn_extract = true;
		else if (option == "pgn_eval_side_to_move") is >> pgn_eval_side_to_move;
<<<<<<< HEAD
		else if (option == "convert_no_eval_fens_as_score_zero") is >> convert_no_eval_fens_as_score_zero;
=======
		else if (option == "src_score_min_value") is >> src_score_min_value;
		else if (option == "src_score_max_value") is >> src_score_max_value;
		else if (option == "dest_score_min_value") is >> dest_score_min_value;
		else if (option == "dest_score_max_value") is >> dest_score_max_value;
>>>>>>> e5e5d7d4

		// Otherwise, it's a filename.
		else
			filenames.push_back(option);
	}
	if (loss_output_interval == 0)
		loss_output_interval = LEARN_RMSE_OUTPUT_INTERVAL * mini_batch_size;

	cout << "learn command , ";

	// Issue a warning if OpenMP is disabled.
#if !defined(_OPENMP)
	cout << "Warning! OpenMP disabled." << endl;
#endif

	// Display learning game file
	if (target_dir != "")
	{
		string kif_base_dir = Path::Combine(base_dir, target_dir);

		// Remove this folder. Keep it relative to base_dir.
#if defined(_MSC_VER)
		// If you use std::tr2, warning C4996 will appear, so suppress it.
		// * std::tr2 issued a deprecation warning by default under std:c++14, and was deleted by default in /std:c++17.
		#pragma warning(push)
		#pragma warning(disable:4996)

		namespace sys = std::filesystem;
		sys::path p(kif_base_dir); // Origin of enumeration
		std::for_each(sys::directory_iterator(p), sys::directory_iterator(),
			[&](const sys::path& p) {
			if (sys::is_regular_file(p))
				filenames.push_back(Path::Combine(target_dir, p.filename().generic_string()));
		});
		#pragma warning(pop)

#elif defined(__GNUC__)

		auto ends_with = [](std::string const & value, std::string const & ending)
		{
			if (ending.size() > value.size()) return false;
			return std::equal(ending.rbegin(), ending.rend(), value.rbegin());
		};

		// It can't be helped, so read it using dirent.h.
		DIR *dp; // pointer to directory
		dirent* entry; // entry point returned by readdir()

		dp = opendir(kif_base_dir.c_str());
		if (dp != NULL)
		{
			do {
				entry = readdir(dp);
				// Only list files ending with ".bin"
				// →I hate this restriction when generating files with serial numbers...
				if (entry != NULL  && ends_with(entry->d_name, ".bin")  )
				{
					//cout << entry->d_name << endl;
					filenames.push_back(Path::Combine(target_dir, entry->d_name));
				}
			} while (entry != NULL);
			closedir(dp);
		}
#endif
	}

	cout << "learn from ";
	for (auto s : filenames)
		cout << s << " , ";
	cout << endl;
	if (!validation_set_file_name.empty())
	{
		cout << "validation set  : " << validation_set_file_name << endl;
	}

	cout << "base dir        : " << base_dir   << endl;
	cout << "target dir      : " << target_dir << endl;

	// shuffle mode
	if (shuffle_normal)
	{
		cout << "buffer_size     : " << buffer_size << endl;
		cout << "shuffle mode.." << endl;
		shuffle_files(filenames,output_file_name , buffer_size);
		return;
	}
	if (shuffle_quick)
	{
		cout << "quick shuffle mode.." << endl;
		shuffle_files_quick(filenames, output_file_name);
		return;
	}
	if (shuffle_on_memory)
	{
		cout << "shuffle on memory.." << endl;
		shuffle_files_on_memory(filenames,output_file_name);
		return;
	}
	if (use_convert_plain)
	{
		Eval::init_NNUE();
		cout << "convert_plain.." << endl;
		convert_plain(filenames, output_file_name);
		return;
	}
	if (use_convert_bin)
	{
		Eval::init_NNUE();
		cout << "convert_bin.." << endl;
		convert_bin(filenames,output_file_name, ply_minimum, ply_maximum, interpolate_eval, check_invalid_fen, check_illegal_move);
		return;

	}
	if (use_convert_bin_from_pgn_extract)
	{
		Eval::init_NNUE();
		cout << "convert_bin_from_pgn-extract.." << endl;
		convert_bin_from_pgn_extract(filenames, output_file_name, pgn_eval_side_to_move, convert_no_eval_fens_as_score_zero);
		return;
	}

	cout << "loop              : " << loop << endl;
	cout << "eval_limit        : " << eval_limit << endl;
	cout << "save_only_once    : " << (save_only_once ? "true" : "false") << endl;
	cout << "no_shuffle        : " << (no_shuffle ? "true" : "false") << endl;

	// Insert the file name for the number of loops.
	for (int i = 0; i < loop; ++i)
		// sfen reader, I'll read it in reverse order so I'll reverse it here. I'm sorry.
		for (auto it = filenames.rbegin(); it != filenames.rend(); ++it)
			sr.filenames.push_back(Path::Combine(base_dir, *it));

#if !defined(EVAL_NNUE)
	cout << "Gradient Method   : " << LEARN_UPDATE      << endl;
#endif
	cout << "Loss Function     : " << LOSS_FUNCTION     << endl;
	cout << "mini-batch size   : " << mini_batch_size   << endl;
#if defined(EVAL_NNUE)
	cout << "nn_batch_size     : " << nn_batch_size     << endl;
	cout << "nn_options        : " << nn_options        << endl;
#endif
	cout << "learning rate     : " << eta1 << " , " << eta2 << " , " << eta3 << endl;
	cout << "eta_epoch         : " << eta1_epoch << " , " << eta2_epoch << endl;
	cout << "use_draw_games_in_training : " << use_draw_games_in_training << endl;
	cout << "use_draw_games_in_validation : " << use_draw_games_in_validation << endl;
	cout << "skip_duplicated_positions_in_training : " << skip_duplicated_positions_in_training << endl;
#if defined(EVAL_NNUE)
	if (newbob_decay != 1.0) {
		cout << "scheduling        : newbob with decay = " << newbob_decay
		     << ", " << newbob_num_trials << " trials" << endl;
	} else {
		cout << "scheduling        : default" << endl;
	}
#endif
	cout << "discount rate     : " << discount_rate     << endl;

	// If reduction_gameply is set to 0, rand(0) will be divided by 0, so correct it to 1.
	reduction_gameply = max(reduction_gameply, 1);
	cout << "reduction_gameply : " << reduction_gameply << endl;

#if defined (LOSS_FUNCTION_IS_ELMO_METHOD)
	cout << "LAMBDA            : " << ELMO_LAMBDA       << endl;
	cout << "LAMBDA2           : " << ELMO_LAMBDA2      << endl;
	cout << "LAMBDA_LIMIT      : " << ELMO_LAMBDA_LIMIT << endl;
#endif
	cout << "mirror_percentage : " << mirror_percentage << endl;
	cout << "eval_save_interval  : " << eval_save_interval << " sfens" << endl;
	cout << "loss_output_interval: " << loss_output_interval << " sfens" << endl;

#if defined(EVAL_KPPT) || defined(EVAL_KPP_KKPT) || defined(EVAL_KPP_KKPT_FV_VAR) || defined(EVAL_NABLA)
	cout << "freeze_kk/kkp/kpp      : " << freeze[0] << " , " << freeze[1] << " , " << freeze[2] << endl;
#elif defined(EVAL_KPPPT) || defined(EVAL_KPPP_KKPT) || defined(EVAL_HELICES)
	cout << "freeze_kk/kkp/kpp/kppp : " << freeze[0] << " , " << freeze[1] << " , " << freeze[2] << " , " << freeze[3] << endl;
#elif defined(EVAL_KKPP_KKPT) || defined(EVAL_KKPPT)
	cout << "freeze_kk/kkp/kpp/kkpp : " << freeze[0] << " , " << freeze[1] << " , " << freeze[2] << " , " << freeze[3] << endl;
#endif

	// -----------------------------------
	// various initialization
	// -----------------------------------

	cout << "init.." << endl;

	// Read evaluation function parameters
	Eval::init_NNUE();

#if !defined(EVAL_NNUE)
	cout << "init_grad.." << endl;

	// Initialize gradient array of merit function parameters
	Eval::init_grad(eta1,eta1_epoch,eta2,eta2_epoch,eta3);
#else
	cout << "init_training.." << endl;
	Eval::NNUE::InitializeTraining(eta1,eta1_epoch,eta2,eta2_epoch,eta3);
	Eval::NNUE::SetBatchSize(nn_batch_size);
	Eval::NNUE::SetOptions(nn_options);
	if (newbob_decay != 1.0 && !Options["SkipLoadingEval"]) {
		learn_think.best_nn_directory = std::string(Options["EvalDir"]);
	}
#endif

#if 0
	// A test to give a gradient of 1.0 to the initial stage of Hirate.
	pos.set_hirate();
	cout << Eval::evaluate(pos) << endl;
	//Eval::print_eval_stat(pos);
	Eval::add_grad(pos, BLACK, 32.0 , false);
	Eval::update_weights(1);
	pos.state()->sum.p[2][0] = VALUE_NOT_EVALUATED;
	cout << Eval::evaluate(pos) << endl;
	//Eval::print_eval_stat(pos);
#endif

	cout << "init done." << endl;

	// Reflect other option settings.
	learn_think.discount_rate = discount_rate;
	learn_think.eval_limit = eval_limit;
	learn_think.save_only_once = save_only_once;
	learn_think.sr.no_shuffle = no_shuffle;
	learn_think.freeze = freeze;
	learn_think.reduction_gameply = reduction_gameply;
#if defined(EVAL_NNUE)
	learn_think.newbob_scale = 1.0;
	learn_think.newbob_decay = newbob_decay;
	learn_think.newbob_num_trials = newbob_num_trials;
#endif
	learn_think.eval_save_interval = eval_save_interval;
	learn_think.loss_output_interval = loss_output_interval;
	learn_think.mirror_percentage = mirror_percentage;

	// Start a thread that loads the phase file in the background
	// (If this is not started, mse cannot be calculated.)
	learn_think.start_file_read_worker();

	learn_think.mini_batch_size = mini_batch_size;

	if (validation_set_file_name.empty()) {
	// Get about 10,000 data for mse calculation.
		sr.read_for_mse();
	} else {
		sr.read_validation_set(validation_set_file_name, eval_limit);
	}

	// Calculate rmse once at this point (timing of 0 sfen)
	// sr.calc_rmse();
#if defined(EVAL_NNUE)
	if (newbob_decay != 1.0) {
		learn_think.calc_loss(0, -1);
		learn_think.best_loss = learn_think.latest_loss_sum / learn_think.latest_loss_count;
		learn_think.latest_loss_sum = 0.0;
		learn_think.latest_loss_count = 0;
		cout << "initial loss: " << learn_think.best_loss << endl;
	}
#endif

	// -----------------------------------
	// start learning evaluation function parameters
	// -----------------------------------

	// Start learning.
	learn_think.go_think();

	// Save once at the end.
	learn_think.save(true);

#if defined(USE_GLOBAL_OPTIONS)
	// Restore Global Options.
	GlobalOptions = oldGlobalOptions;
#endif
}


} // namespace Learner

#if defined(GENSFEN2019)
#include "gensfen2019.cpp"
#endif


#endif // EVAL_LEARN<|MERGE_RESOLUTION|>--- conflicted
+++ resolved
@@ -3209,14 +3209,11 @@
 		else if (option == "check_illegal_move") is >> check_illegal_move;
 		else if (option == "convert_bin_from_pgn-extract") use_convert_bin_from_pgn_extract = true;
 		else if (option == "pgn_eval_side_to_move") is >> pgn_eval_side_to_move;
-<<<<<<< HEAD
 		else if (option == "convert_no_eval_fens_as_score_zero") is >> convert_no_eval_fens_as_score_zero;
-=======
 		else if (option == "src_score_min_value") is >> src_score_min_value;
 		else if (option == "src_score_max_value") is >> src_score_max_value;
 		else if (option == "dest_score_min_value") is >> dest_score_min_value;
 		else if (option == "dest_score_max_value") is >> dest_score_max_value;
->>>>>>> e5e5d7d4
 
 		// Otherwise, it's a filename.
 		else
