# Stockfish, a UCI chess playing engine derived from Glaurung 2.1
# Copyright (C) 2004-2008 Tord Romstad (Glaurung author)
# Copyright (C) 2008-2015 Marco Costalba, Joona Kiiski, Tord Romstad
# Copyright (C) 2015-2019 Marco Costalba, Joona Kiiski, Gary Linscott, Tord Romstad
#
# Stockfish is free software: you can redistribute it and/or modify
# it under the terms of the GNU General Public License as published by
# the Free Software Foundation, either version 3 of the License, or
# (at your option) any later version.
#
# Stockfish is distributed in the hope that it will be useful,
# but WITHOUT ANY WARRANTY; without even the implied warranty of
# MERCHANTABILITY or FITNESS FOR A PARTICULAR PURPOSE.  See the
# GNU General Public License for more details.
#
# You should have received a copy of the GNU General Public License
# along with this program.  If not, see <http://www.gnu.org/licenses/>.


### ==========================================================================
### Section 1. General Configuration
### ==========================================================================

### Executable name
ifeq ($(COMP),mingw)
EXE = stockfish.exe
else
EXE = stockfish
endif

### Establish the operating system name
KERNEL = $(shell uname -s)
ifeq ($(KERNEL),Linux)
	OS = $(shell uname -o)
endif

### Installation dir definitions
PREFIX = /usr/local
BINDIR = $(PREFIX)/bin

### Built-in benchmark for pgo-builds
PGO_TRAINING_DATA_FILE = pgo_training_data.bin
PGOBENCH = ./$(EXE) bench
PGOGENSFEN = ./$(EXE) gensfen depth 3 loop 1000 sfen_format bin output_file_name $(PGO_TRAINING_DATA_FILE)

### Source and object files
SRCS = benchmark.cpp bitbase.cpp bitboard.cpp endgame.cpp evaluate.cpp main.cpp \
	material.cpp misc.cpp movegen.cpp movepick.cpp pawns.cpp position.cpp psqt.cpp \
	search.cpp thread.cpp timeman.cpp tt.cpp uci.cpp ucioption.cpp tune.cpp syzygy/tbprobe.cpp \
	extra/stockfish_blas.cpp \
	nnue/evaluate_nnue.cpp \
	nnue/evaluate_nnue_learner.cpp \
	nnue/features/half_kp.cpp \
	nnue/features/half_ka.cpp \
	nnue/features/half_relative_kp.cpp \
	nnue/features/half_relative_ka.cpp \
	nnue/features/k.cpp \
	nnue/features/p.cpp \
	nnue/features/a.cpp \
	nnue/features/castling_right.cpp \
	nnue/features/enpassant.cpp \
	nnue/nnue_test_command.cpp \
	learn/sfen_packer.cpp \
	learn/learn.cpp \
	learn/gensfen.cpp \
	learn/opening_book.cpp \
	learn/convert.cpp \
	learn/transform.cpp

OBJS = $(notdir $(SRCS:.cpp=.o))

VPATH = syzygy:nnue:nnue/features:eval:extra:learn

### ==========================================================================
### Section 2. High-level Configuration
### ==========================================================================
#
# flag                --- Comp switch      --- Description
# ----------------------------------------------------------------------------
#
# debug = yes/no      --- -DNDEBUG         --- Enable/Disable debug mode
# sanitize = undefined/thread/no (-fsanitize )
#                     --- ( undefined )    --- enable undefined behavior checks
#                     --- ( thread    )    --- enable threading error  checks
# optimize = yes/no   --- (-O3/-fast etc.) --- Enable/Disable optimizations
# arch = (name)       --- (-arch)          --- Target architecture
# bits = 64/32        --- -DIS_64BIT       --- 64-/32-bit operating system
# prefetch = yes/no   --- -DUSE_PREFETCH   --- Use prefetch asm-instruction
# popcnt = yes/no     --- -DUSE_POPCNT     --- Use popcnt asm-instruction
# pext = yes/no       --- -DUSE_PEXT       --- Use pext x86_64 asm-instruction
# sse = yes/no        --- -msse            --- Use Intel Streaming SIMD Extensions
# mmx = yes/no        --- -mmmx            --- Use Intel MMX instructions
# sse2 = yes/no       --- -msse2           --- Use Intel Streaming SIMD Extensions 2
# ssse3 = yes/no      --- -mssse3          --- Use Intel Supplemental Streaming SIMD Extensions 3
# sse41 = yes/no      --- -msse4.1         --- Use Intel Streaming SIMD Extensions 4.1
# avx2 = yes/no       --- -mavx2           --- Use Intel Advanced Vector Extensions 2
# avx512 = yes/no     --- -mavx512bw       --- Use Intel Advanced Vector Extensions 512
# vnni256 = yes/no    --- -mavx512vnni     --- Use Intel Vector Neural Network Instructions 256
# vnni512 = yes/no    --- -mavx512vnni     --- Use Intel Vector Neural Network Instructions 512
# neon = yes/no       --- -DUSE_NEON       --- Use ARM SIMD architecture
#
# Note that Makefile is space sensitive, so when adding new architectures
# or modifying existing flags, you have to make sure there are no extra spaces
# at the end of the line for flag values.

### 2.1. General and architecture defaults

ifeq ($(ARCH),)
   ARCH = x86-64-modern
   help_skip_sanity = yes
endif
# explicitly check for the list of supported architectures (as listed with make help),
# the user can override with `make ARCH=x86-32-vnni256 SUPPORTED_ARCH=true`
ifeq ($(ARCH), $(filter $(ARCH), \
                 x86-64-vnni512 x86-64-vnni256 x86-64-avx512 x86-64-bmi2 x86-64-avx2 \
                 x86-64-sse41-popcnt x86-64-modern x86-64-ssse3 x86-64-sse3-popcnt \
                 x86-64 x86-32-sse41-popcnt x86-32-sse2 x86-32 ppc-64 ppc-32 \
                 armv7 armv7-neon armv8 apple-silicon general-64 general-32))
   SUPPORTED_ARCH=true
else
   SUPPORTED_ARCH=false
endif

blas = no
optimize = yes
debug = no
sanitize = no
bits = 64
prefetch = no
popcnt = no
pext = no
sse = no
mmx = no
sse2 = no
ssse3 = no
sse41 = no
avx2 = no
avx512 = no
vnni256 = no
vnni512 = no
neon = no
STRIP = strip

### 2.2 Architecture specific

ifeq ($(findstring x86,$(ARCH)),x86)

# x86-32/64

ifeq ($(findstring x86-32,$(ARCH)),x86-32)
	arch = i386
	bits = 32
	sse = yes
	mmx = yes
else
	arch = x86_64
	sse = yes
	sse2 = yes
endif

ifeq ($(findstring -sse,$(ARCH)),-sse)
	sse = yes
endif

ifeq ($(findstring -popcnt,$(ARCH)),-popcnt)
	popcnt = yes
endif

ifeq ($(findstring -mmx,$(ARCH)),-mmx)
	mmx = yes
endif

ifeq ($(findstring -sse2,$(ARCH)),-sse2)
	sse = yes
	sse2 = yes
endif

ifeq ($(findstring -ssse3,$(ARCH)),-ssse3)
	sse = yes
	sse2 = yes
	ssse3 = yes
endif

ifeq ($(findstring -sse41,$(ARCH)),-sse41)
	sse = yes
	sse2 = yes
	ssse3 = yes
	sse41 = yes
endif

ifeq ($(findstring -modern,$(ARCH)),-modern)
	popcnt = yes
	sse = yes
	sse2 = yes
	ssse3 = yes
	sse41 = yes
endif

ifeq ($(findstring -avx2,$(ARCH)),-avx2)
	popcnt = yes
	sse = yes
	sse2 = yes
	ssse3 = yes
	sse41 = yes
	avx2 = yes
endif

ifeq ($(findstring -bmi2,$(ARCH)),-bmi2)
	popcnt = yes
	sse = yes
	sse2 = yes
	ssse3 = yes
	sse41 = yes
	avx2 = yes
	pext = yes
endif

ifeq ($(findstring -avx512,$(ARCH)),-avx512)
	popcnt = yes
	sse = yes
	sse2 = yes
	ssse3 = yes
	sse41 = yes
	avx2 = yes
	pext = yes
	avx512 = yes
endif

ifeq ($(findstring -vnni256,$(ARCH)),-vnni256)
	popcnt = yes
	sse = yes
	sse2 = yes
	ssse3 = yes
	sse41 = yes
	avx2 = yes
	pext = yes
	vnni256 = yes
endif

ifeq ($(findstring -vnni512,$(ARCH)),-vnni512)
	popcnt = yes
	sse = yes
	sse2 = yes
	ssse3 = yes
	sse41 = yes
	avx2 = yes
	pext = yes
	avx512 = yes
	vnni512 = yes
endif

ifeq ($(sse),yes)
	prefetch = yes
endif

# 64-bit pext is not available on x86-32
ifeq ($(bits),32)
	pext = no
endif

else

# all other architectures

ifeq ($(ARCH),general-32)
	arch = any
	bits = 32
endif

ifeq ($(ARCH),general-64)
	arch = any
endif

ifeq ($(ARCH),armv7)
	arch = armv7
	prefetch = yes
	bits = 32
endif

ifeq ($(ARCH),armv7-neon)
	arch = armv7
	prefetch = yes
	popcnt = yes
	neon = yes
	bits = 32
endif

ifeq ($(ARCH),armv8)
	arch = armv8
	prefetch = yes
	popcnt = yes
	neon = yes
endif

ifeq ($(ARCH),apple-silicon)
	arch = arm64
	prefetch = yes
	popcnt = yes
	neon = yes
endif

ifeq ($(ARCH),ppc-32)
	arch = ppc
	bits = 32
endif

ifeq ($(ARCH),ppc-64)
	arch = ppc64
	popcnt = yes
	prefetch = yes
endif

endif

### ==========================================================================
### Section 3. Low-level Configuration
### ==========================================================================

### 3.1 Selecting compiler (default = gcc)
CXXFLAGS += -g -Wall -Wcast-qual -fno-exceptions -std=c++17 -fopenmp -I. $(EXTRACXXFLAGS)
LDFLAGS += -fopenmp $(EXTRALDFLAGS)
DEPENDFLAGS += -std=c++17 -I.

ifeq ($(COMP),)
	COMP=gcc
endif

ifeq ($(COMP),gcc)
	comp=gcc
	CXX=g++
	CXXFLAGS += -pedantic -Wextra -Wshadow

	ifeq ($(arch),$(filter $(arch),armv7 armv8))
		ifeq ($(OS),Android)
			CXXFLAGS += -m$(bits)
			LDFLAGS += -m$(bits)
		endif
	else
		CXXFLAGS += -m$(bits)
		LDFLAGS += -m$(bits)
	endif

	ifeq ($(arch),$(filter $(arch),armv7))
		LDFLAGS += -latomic
	endif

	ifneq ($(KERNEL),Darwin)
	   LDFLAGS += -Wl,--no-as-needed
	endif
endif

ifeq ($(COMP),mingw)
	comp=mingw

	ifeq ($(KERNEL),Linux)
		ifeq ($(bits),64)
			ifeq ($(shell which x86_64-w64-mingw32-c++-posix),)
				CXX=x86_64-w64-mingw32-c++
			else
				CXX=x86_64-w64-mingw32-c++-posix
			endif
		else
			ifeq ($(shell which i686-w64-mingw32-c++-posix),)
				CXX=i686-w64-mingw32-c++
			else
				CXX=i686-w64-mingw32-c++-posix
			endif
		endif
	else
		CXX=g++
	endif

	CXXFLAGS += -Wextra -Wshadow
	LDFLAGS += -static
endif

ifeq ($(COMP),icc)
	comp=icc
	CXX=icpc
	CXXFLAGS += -diag-disable 1476,10120 -Wcheck -Wabi -Wdeprecated -strict-ansi
endif

ifeq ($(COMP),clang)
	comp=clang
	CXX=clang++
	CXXFLAGS += -pedantic -Wextra -Wshadow

	ifneq ($(KERNEL),Darwin)
	ifneq ($(KERNEL),OpenBSD)
		LDFLAGS += -latomic
	endif
	endif

	ifeq ($(arch),$(filter $(arch),armv7 armv8))
		ifeq ($(OS),Android)
			CXXFLAGS += -m$(bits)
			LDFLAGS += -m$(bits)
		endif
	else
		CXXFLAGS += -m$(bits)
		LDFLAGS += -m$(bits)
	endif
endif

ifeq ($(KERNEL),Darwin)
	CXXFLAGS += -arch $(arch) -mmacosx-version-min=10.14
	LDFLAGS += -arch $(arch) -mmacosx-version-min=10.14
	XCRUN = xcrun
endif

# To cross-compile for Android, NDK version r21 or later is recommended.
# In earlier NDK versions, you'll need to pass -fno-addrsig if using GNU binutils.
# Currently we don't know how to make PGO builds with the NDK yet.
ifeq ($(COMP),ndk)
	CXXFLAGS += -stdlib=libc++ -fPIE
	comp=clang
	ifeq ($(arch),armv7)
		CXX=armv7a-linux-androideabi16-clang++
		CXXFLAGS += -mthumb -march=armv7-a -mfloat-abi=softfp -mfpu=neon
		STRIP=arm-linux-androideabi-strip
	endif
	ifeq ($(arch),armv8)
		CXX=aarch64-linux-android21-clang++
		STRIP=aarch64-linux-android-strip
	endif
	LDFLAGS += -static-libstdc++ -pie -lm -latomic
endif

ifeq ($(comp),icc)
	profile_make = icc-profile-make
	profile_use = icc-profile-use
else ifeq ($(comp),clang)
	profile_make = clang-profile-make
	profile_use = clang-profile-use
else
	profile_make = gcc-profile-make
	profile_use = gcc-profile-use
endif

### Travis CI script uses COMPILER to overwrite CXX
ifdef COMPILER
	COMPCXX=$(COMPILER)
endif

### Allow overwriting CXX from command line
ifdef COMPCXX
	CXX=$(COMPCXX)
endif

### Sometimes gcc is really clang
ifeq ($(COMP),gcc)
	gccversion = $(shell $(CXX) --version)
	gccisclang = $(findstring clang,$(gccversion))
	ifneq ($(gccisclang),)
		profile_make = clang-profile-make
		profile_use = clang-profile-use
	endif
endif

### On mingw use Windows threads, otherwise POSIX
ifneq ($(comp),mingw)
	CXXFLAGS += -DUSE_PTHREADS
	# On Android Bionic's C library comes with its own pthread implementation bundled in
	ifneq ($(OS),Android)
		# Haiku has pthreads in its libroot, so only link it in on other platforms
		ifneq ($(KERNEL),Haiku)
			ifneq ($(COMP),ndk)
			LDFLAGS += -lpthread
		endif
	endif
endif
endif

### 3.2.1. BLAS libraries
ifeq ($(blas), yes)
	LDFLAGS += -lopenblas

	ifeq ($(KERNEL),Linux)
		LDFLAGS +=
	else
		CXXFLAGS += -I/mingw64/include/OpenBLAS

		ifeq ($(debug),yes)
			LDFLAGS += -Wl,-static
		else
			LDFLAGS += -Wl,-s -static
		endif
	endif

	CXXFLAGS += -DUSE_BLAS
endif

### 3.2.2 Debugging
ifeq ($(debug),no)
	CXXFLAGS += -DNDEBUG
else
	CXXFLAGS += -g
endif

### 3.2.3 Debugging with undefined behavior sanitizers
ifneq ($(sanitize),no)
        CXXFLAGS += -g3 -fsanitize=$(sanitize)
        LDFLAGS += -fsanitize=$(sanitize)
endif

### 3.3 Optimization
ifeq ($(optimize),yes)

	CXXFLAGS += -O3

	ifeq ($(comp),gcc)
		ifeq ($(OS), Android)
			CXXFLAGS += -fno-gcse -mthumb -march=armv7-a -mfloat-abi=softfp
		endif
	endif

	ifeq ($(comp),$(filter $(comp),gcc clang icc))
		ifeq ($(KERNEL),Darwin)
			CXXFLAGS += -mdynamic-no-pic
		endif
	endif
endif

### 3.4 Bits
ifeq ($(bits),64)
	CXXFLAGS += -DIS_64BIT
endif

### 3.5 prefetch
ifeq ($(prefetch),yes)
	ifeq ($(sse),yes)
		CXXFLAGS += -msse
	endif
else
	CXXFLAGS += -DNO_PREFETCH
endif

### 3.6 popcnt
ifeq ($(popcnt),yes)
	ifeq ($(arch),$(filter $(arch),ppc64 armv7 armv8 arm64))
		CXXFLAGS += -DUSE_POPCNT
	else ifeq ($(comp),icc)
		CXXFLAGS += -msse3 -DUSE_POPCNT
	else
		CXXFLAGS += -msse3 -mpopcnt -DUSE_POPCNT
	endif
endif


ifeq ($(avx2),yes)
	CXXFLAGS += -DUSE_AVX2
	ifeq ($(comp),$(filter $(comp),gcc clang mingw))
		CXXFLAGS += -mavx2
	endif
endif

ifeq ($(avx512),yes)
	CXXFLAGS += -DUSE_AVX512
	ifeq ($(comp),$(filter $(comp),gcc clang mingw))
		CXXFLAGS += -mavx512f -mavx512bw
	endif
endif

ifeq ($(vnni256),yes)
	CXXFLAGS += -DUSE_VNNI
	ifeq ($(comp),$(filter $(comp),gcc clang mingw))
		CXXFLAGS += -mavx512f -mavx512bw -mavx512vnni -mavx512dq -mavx512vl -mprefer-vector-width=256
	endif
endif

ifeq ($(vnni512),yes)
	CXXFLAGS += -DUSE_VNNI
	ifeq ($(comp),$(filter $(comp),gcc clang mingw))
		CXXFLAGS += -mavx512vnni -mavx512dq -mavx512vl
	endif
endif

ifeq ($(sse41),yes)
	CXXFLAGS += -DUSE_SSE41
	ifeq ($(comp),$(filter $(comp),gcc clang mingw))
		CXXFLAGS += -msse4.1
	endif
endif

ifeq ($(ssse3),yes)
	CXXFLAGS += -DUSE_SSSE3
	ifeq ($(comp),$(filter $(comp),gcc clang mingw))
		CXXFLAGS += -mssse3
	endif
endif

ifeq ($(sse2),yes)
	CXXFLAGS += -DUSE_SSE2
	ifeq ($(comp),$(filter $(comp),gcc clang mingw))
		CXXFLAGS += -msse2
	endif
endif

ifeq ($(mmx),yes)
	CXXFLAGS += -DUSE_MMX
	ifeq ($(comp),$(filter $(comp),gcc clang mingw))
		CXXFLAGS += -mmmx
	endif
endif

ifeq ($(neon),yes)
	CXXFLAGS += -DUSE_NEON
	ifeq ($(KERNEL),Linux)
	ifneq ($(COMP),ndk)
	ifneq ($(arch),armv8)
		CXXFLAGS += -mfpu=neon
	endif
	endif
endif
endif

### 3.7 pext
ifeq ($(pext),yes)
	CXXFLAGS += -DUSE_PEXT
	ifeq ($(comp),$(filter $(comp),gcc clang mingw))
		CXXFLAGS += -mbmi2
	endif
endif

### 3.8 Link Time Optimization
### This is a mix of compile and link time options because the lto link phase
### needs access to the optimization flags.
ifeq ($(optimize),yes)
ifeq ($(debug), no)
	ifeq ($(comp),clang)
		CXXFLAGS += -flto=thin
		ifneq ($(findstring MINGW,$(KERNEL)),)
			CXXFLAGS += -fuse-ld=lld
		else ifneq ($(findstring MSYS,$(KERNEL)),)
			CXXFLAGS += -fuse-ld=lld
		endif
		LDFLAGS += $(CXXFLAGS)

# GCC and CLANG use different methods for parallelizing LTO and CLANG pretends to be
# GCC on some systems.
	else ifeq ($(comp),gcc)
	ifeq ($(gccisclang),)
		CXXFLAGS += -flto
		LDFLAGS += $(CXXFLAGS) -flto=jobserver
		ifneq ($(findstring MINGW,$(KERNEL)),)
			LDFLAGS += -save-temps
		else ifneq ($(findstring MSYS,$(KERNEL)),)
			LDFLAGS += -save-temps
		endif
	else
		CXXFLAGS += -flto=thin
		LDFLAGS += $(CXXFLAGS)
	endif

# To use LTO and static linking on windows, the tool chain requires a recent gcc:
# gcc version 10.1 in msys2 or TDM-GCC version 9.2 are known to work, older might not.
# So, only enable it for a cross from Linux by default.
	else ifeq ($(comp),mingw)
	ifeq ($(KERNEL),Linux)
	ifneq ($(arch),i386)
		CXXFLAGS += -flto
		LDFLAGS += $(CXXFLAGS) -flto=jobserver
	endif
	endif
	endif
endif
endif

### 3.9 Android 5 can only run position independent executables. Note that this
### breaks Android 4.0 and earlier.
ifeq ($(OS), Android)
	CXXFLAGS += -fPIE
	LDFLAGS += -fPIE -pie
endif

### ==========================================================================
### Section 4. Public Targets
### ==========================================================================


help:
	@echo ""
	@echo "To compile stockfish, type: "
	@echo ""
	@echo "make target ARCH=arch [COMP=compiler] [COMPCXX=cxx]"
	@echo ""
	@echo "Supported targets:"
	@echo ""
	@echo "help                    > Display architecture details"
	@echo "build                   > Standard build"
	@echo "net                     > Download the default nnue net"
	@echo "profile-build           > Faster build (with profile-guided optimization)"
	@echo "strip                   > Strip executable"
	@echo "install                 > Install executable"
	@echo "clean                   > Clean up"
	@echo ""
	@echo "Supported archs:"
	@echo ""
	@echo "x86-64-vnni512          > x86 64-bit with vnni support 512bit wide"
	@echo "x86-64-vnni256          > x86 64-bit with vnni support 256bit wide"
	@echo "x86-64-avx512           > x86 64-bit with avx512 support"
	@echo "x86-64-bmi2             > x86 64-bit with bmi2 support"
	@echo "x86-64-avx2             > x86 64-bit with avx2 support"
	@echo "x86-64-sse41-popcnt     > x86 64-bit with sse41 and popcnt support"
	@echo "x86-64-modern           > common modern CPU, currently x86-64-sse41-popcnt"
	@echo "x86-64-ssse3            > x86 64-bit with ssse3 support"
	@echo "x86-64-sse3-popcnt      > x86 64-bit with sse3 and popcnt support"
	@echo "x86-64                  > x86 64-bit generic (with sse2 support)"
	@echo "x86-32-sse41-popcnt     > x86 32-bit with sse41 and popcnt support"
	@echo "x86-32-sse2             > x86 32-bit with sse2 support"
	@echo "x86-32                  > x86 32-bit generic (with mmx and sse support)"
	@echo "ppc-64                  > PPC 64-bit"
	@echo "ppc-32                  > PPC 32-bit"
	@echo "armv7                   > ARMv7 32-bit"
	@echo "armv7-neon              > ARMv7 32-bit with popcnt and neon"
	@echo "armv8                   > ARMv8 64-bit with popcnt and neon"
	@echo "apple-silicon           > Apple silicon ARM64"
	@echo "general-64              > unspecified 64-bit"
	@echo "general-32              > unspecified 32-bit"
	@echo ""
	@echo "Supported compilers:"
	@echo ""
	@echo "gcc                     > Gnu compiler (default)"
	@echo "mingw                   > Gnu compiler with MinGW under Windows"
	@echo "clang                   > LLVM Clang compiler"
	@echo "icc                     > Intel compiler"
	@echo "ndk                     > Google NDK to cross-compile for Android"
	@echo ""
	@echo "Simple examples. If you don't know what to do, you likely want to run: "
	@echo ""
	@echo "make -j build ARCH=x86-64  (A portable, slow compile for 64-bit systems)"
	@echo "make -j build ARCH=x86-32  (A portable, slow compile for 32-bit systems)"
	@echo ""
	@echo "Advanced examples, for experienced users looking for performance: "
	@echo ""
	@echo "make    help  ARCH=x86-64-bmi2"
	@echo "make -j profile-build ARCH=x86-64-bmi2 COMP=gcc COMPCXX=g++-9.0"
	@echo "make -j build ARCH=x86-64-ssse3 COMP=clang"
	@echo ""
	@echo "-------------------------------"
ifeq ($(SUPPORTED_ARCH)$(help_skip_sanity), true)
	@echo "The selected architecture $(ARCH) will enable the following configuration: "
	@$(MAKE) ARCH=$(ARCH) COMP=$(COMP) config-sanity
else
	@echo "Specify a supported architecture with the ARCH option for more details"
	@echo ""
endif


.PHONY: help build profile-build strip install clean net objclean profileclean \
        config-sanity icc-profile-use icc-profile-make gcc-profile-use gcc-profile-make \
        clang-profile-use clang-profile-make

build: net config-sanity
	$(MAKE) ARCH=$(ARCH) COMP=$(COMP) all

profile-build: net config-sanity objclean profileclean
	@echo ""
	@echo "Step 1/4. Building instrumented executable ..."
	$(MAKE) ARCH=$(ARCH) COMP=$(COMP) $(profile_make)
	@echo ""
	@echo "Step 2/4. Running benchmark for pgo-build ..."
	$(PGOBENCH) > /dev/null
	$(PGOGENSFEN) > /dev/null
	@echo ""
	@echo "Step 3/4. Building optimized executable ..."
	$(MAKE) ARCH=$(ARCH) COMP=$(COMP) objclean
	$(MAKE) ARCH=$(ARCH) COMP=$(COMP) $(profile_use)
	@echo ""
	@echo "Step 4/4. Deleting profile data ..."
	$(MAKE) ARCH=$(ARCH) COMP=$(COMP) profileclean

strip:
	$(STRIP) $(EXE)

install:
	-mkdir -p -m 755 $(BINDIR)
	-cp $(EXE) $(BINDIR)
	-strip $(BINDIR)/$(EXE)

# clean all
clean: objclean profileclean
	@rm -f .depend *~ core

# evaluation network (nnue)
net:
	$(eval nnuenet := $(shell grep EvalFileDefaultName evaluate.h | grep define | sed 's/.*\(nn-[a-z0-9]\{12\}.nnue\).*/\1/'))
	@echo "Default net: $(nnuenet)"
	$(eval nnuedownloadurl := https://tests.stockfishchess.org/api/nn/$(nnuenet))
	$(eval curl_or_wget := $(shell if hash curl 2>/dev/null; then echo "curl -skL"; elif hash wget 2>/dev/null; then echo "wget -qO-"; fi))
	@if test -f "$(nnuenet)"; then \
            echo "Already available."; \
         else \
            if [ "x$(curl_or_wget)" = "x" ]; then \
               echo "Automatic download failed: neither curl nor wget is installed. Install one of these tools or download the net manually"; exit 1; \
            else \
               echo "Downloading $(nnuedownloadurl)"; $(curl_or_wget) $(nnuedownloadurl) > $(nnuenet);\
            fi; \
        fi;
	$(eval shasum_command := $(shell if hash shasum 2>/dev/null; then echo "shasum -a 256 "; elif hash sha256sum 2>/dev/null; then echo "sha256sum "; fi))
	@if [ "x$(shasum_command)" != "x" ]; then \
	    if [ "$(nnuenet)" != "nn-"`$(shasum_command) $(nnuenet) | cut -c1-12`".nnue" ]; then \
                echo "Failed download or $(nnuenet) corrupted, please delete!"; exit 1; \
            fi \
         else \
            echo "shasum / sha256sum not found, skipping net validation"; \
        fi

# clean binaries and objects
objclean:
	@rm -f $(EXE) *.o ./syzygy/*.o ./nnue/*.o ./nnue/features/*.o ./learn/*.o ./extra/*.o ./eval/*.o

# clean auxiliary profiling files
profileclean:
	@rm -rf profdir
	@rm -f bench.txt *.gcda *.gcno ./syzygy/*.gcda ./nnue/*.gcda ./nnue/features/*.gcda *.s ./learn/*.gcda ./extra/*.gcda ./eval/*.gcda
	@rm -f stockfish.profdata *.profraw
	@rm -f $(PGO_TRAINING_DATA_FILE)

default:
	help

### ==========================================================================
### Section 5. Private Targets
### ==========================================================================

all: $(EXE) .depend

config-sanity: net
	@echo ""
	@echo "Config:"
	@echo "debug: '$(debug)'"
	@echo "sanitize: '$(sanitize)'"
	@echo "optimize: '$(optimize)'"
	@echo "arch: '$(arch)'"
	@echo "bits: '$(bits)'"
	@echo "kernel: '$(KERNEL)'"
	@echo "os: '$(OS)'"
	@echo "prefetch: '$(prefetch)'"
	@echo "popcnt: '$(popcnt)'"
	@echo "pext: '$(pext)'"
	@echo "sse: '$(sse)'"
	@echo "mmx: '$(mmx)'"
	@echo "sse2: '$(sse2)'"
	@echo "ssse3: '$(ssse3)'"
	@echo "sse41: '$(sse41)'"
	@echo "avx2: '$(avx2)'"
	@echo "avx512: '$(avx512)'"
	@echo "vnni256: '$(vnni256)'"
	@echo "vnni512: '$(vnni512)'"
	@echo "neon: '$(neon)'"
	@echo ""
	@echo "Flags:"
	@echo "CXX: $(CXX)"
	@echo "CXXFLAGS: $(CXXFLAGS)"
	@echo "LDFLAGS: $(LDFLAGS)"
	@echo ""
	@echo "Testing config sanity. If this fails, try 'make help' ..."
	@echo ""
	@test "$(debug)" = "yes" || test "$(debug)" = "no"
	@test "$(sanitize)" = "undefined" || test "$(sanitize)" = "thread" || test "$(sanitize)" = "address" || test "$(sanitize)" = "no"
	@test "$(optimize)" = "yes" || test "$(optimize)" = "no"
	@test "$(SUPPORTED_ARCH)" = "true"
	@test "$(arch)" = "any" || test "$(arch)" = "x86_64" || test "$(arch)" = "i386" || \
	 test "$(arch)" = "ppc64" || test "$(arch)" = "ppc" || \
	 test "$(arch)" = "armv7" || test "$(arch)" = "armv8" || test "$(arch)" = "arm64"
	@test "$(bits)" = "32" || test "$(bits)" = "64"
	@test "$(prefetch)" = "yes" || test "$(prefetch)" = "no"
	@test "$(popcnt)" = "yes" || test "$(popcnt)" = "no"
	@test "$(pext)" = "yes" || test "$(pext)" = "no"
	@test "$(sse)" = "yes" || test "$(sse)" = "no"
	@test "$(mmx)" = "yes" || test "$(mmx)" = "no"
	@test "$(sse2)" = "yes" || test "$(sse2)" = "no"
	@test "$(ssse3)" = "yes" || test "$(ssse3)" = "no"
	@test "$(sse41)" = "yes" || test "$(sse41)" = "no"
	@test "$(avx2)" = "yes" || test "$(avx2)" = "no"
	@test "$(avx512)" = "yes" || test "$(avx512)" = "no"
	@test "$(vnni256)" = "yes" || test "$(vnni256)" = "no"
	@test "$(vnni512)" = "yes" || test "$(vnni512)" = "no"
	@test "$(neon)" = "yes" || test "$(neon)" = "no"
	@test "$(comp)" = "gcc" || test "$(comp)" = "icc" || test "$(comp)" = "mingw" || test "$(comp)" = "clang" \
	|| test "$(comp)" = "armv7a-linux-androideabi16-clang"  || test "$(comp)" = "aarch64-linux-android21-clang"

$(EXE): $(OBJS)
	+$(CXX) -o $@ $(OBJS) $(LDFLAGS)

clang-profile-make:
	$(MAKE) ARCH=$(ARCH) COMP=$(COMP) \
	EXTRACXXFLAGS='-fprofile-instr-generate ' \
	EXTRALDFLAGS=' -fprofile-instr-generate' \
	all

clang-profile-use:
	$(XCRUN) llvm-profdata merge -output=stockfish.profdata *.profraw
	$(MAKE) ARCH=$(ARCH) COMP=$(COMP) \
	EXTRACXXFLAGS='-fprofile-instr-use=stockfish.profdata' \
	EXTRALDFLAGS='-fprofile-use ' \
	all

gcc-profile-make:
	$(MAKE) ARCH=$(ARCH) COMP=$(COMP) \
	EXTRACXXFLAGS='-fprofile-generate' \
	EXTRALDFLAGS='-lgcov' \
	all

gcc-profile-use:
	$(MAKE) ARCH=$(ARCH) COMP=$(COMP) \
	EXTRACXXFLAGS='-fprofile-use -fno-peel-loops -fno-tracer' \
	EXTRALDFLAGS='-lgcov' \
	all

icc-profile-make:
	@mkdir -p profdir
	$(MAKE) ARCH=$(ARCH) COMP=$(COMP) \
	EXTRACXXFLAGS='-prof-gen=srcpos -prof_dir ./profdir' \
	all

icc-profile-use:
	$(MAKE) ARCH=$(ARCH) COMP=$(COMP) \
	EXTRACXXFLAGS='-prof_use -prof_dir ./profdir' \
	all

<<<<<<< HEAD
learn: config-sanity
	$(MAKE) ARCH=$(ARCH) COMP=$(COMP) \
	EXTRACXXFLAGS=' -DEVAL_LEARN -DEVAL_NNUE -DENABLE_TEST_CMD -DUSE_BLAS -I/usr/local/opt/openblas/include' \
	EXTRALDFLAGS=' -L/usr/local/opt/openblas/lib -Wl,-s -lcblas' \
	all
	
profile-learn: config-sanity objclean profileclean
	@echo ""
	@echo "Step 1/4. Building instrumented executable ..."
	$(MAKE) ARCH=$(ARCH) COMP=$(COMP) $(profile_make) \
	LEARNCXXFLAGS=' -DEVAL_LEARN -DEVAL_NNUE -DENABLE_TEST_CMD -DUSE_BLAS -I/usr/local/opt/openblas/include' \
	LEARNLDFLAGS=' -L/usr/local/opt/openblas/lib -Wl,-s  -lcblas'
	@echo ""
	@echo "Step 2/4. Running benchmark for pgo-build ..."
	$(PGOGENSFEN) 
	@echo ""
	@echo "Step 3/4. Building optimized executable ..."
	$(MAKE) ARCH=$(ARCH) COMP=$(COMP) objclean
	$(MAKE) ARCH=$(ARCH) COMP=$(COMP) $(profile_use) \
	LEARNCXXFLAGS=' -DEVAL_LEARN -DEVAL_NNUE -DENABLE_TEST_CMD -DUSE_BLAS -I/usr/local/opt/openblas/include' \
	LEARNLDFLAGS=' -L/usr/local/opt/openblas/lib -Wl,-s  -lcblas'
	@echo ""
	@echo "Step 4/4. Deleting profile data ..."
	$(MAKE) ARCH=$(ARCH) COMP=$(COMP) profileclean
	rm generated_kifu.bin

=======
>>>>>>> 3a1bd118
.depend:
	-@$(CXX) $(DEPENDFLAGS) -MM $(SRCS) > $@

-include .depend<|MERGE_RESOLUTION|>--- conflicted
+++ resolved
@@ -920,7 +920,6 @@
 	EXTRACXXFLAGS='-prof_use -prof_dir ./profdir' \
 	all
 
-<<<<<<< HEAD
 learn: config-sanity
 	$(MAKE) ARCH=$(ARCH) COMP=$(COMP) \
 	EXTRACXXFLAGS=' -DEVAL_LEARN -DEVAL_NNUE -DENABLE_TEST_CMD -DUSE_BLAS -I/usr/local/opt/openblas/include' \
@@ -947,8 +946,6 @@
 	$(MAKE) ARCH=$(ARCH) COMP=$(COMP) profileclean
 	rm generated_kifu.bin
 
-=======
->>>>>>> 3a1bd118
 .depend:
 	-@$(CXX) $(DEPENDFLAGS) -MM $(SRCS) > $@
 
